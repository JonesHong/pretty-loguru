<<<<<<< HEAD
---
layout: home

hero:
  name: "pretty-loguru"
  text: "增強版 Python 日誌庫"
  tagline: "基於 Loguru，集成 Rich 和 ASCII Art，讓日誌輸出更加優雅"
  image:
    src: /logo.png
    alt: pretty-loguru
  actions:
    - theme: brand
      text: 快速開始
      link: /guide/quick-start
    - theme: alt
      text: 查看範例
      link: /examples/
    - theme: alt
      text: GitHub
      link: https://github.com/JonesHong/pretty-loguru

features:
  - icon: 🎨
    title: Rich 區塊日誌
    details: 使用 Rich 面板顯示帶有邊框和樣式的結構化日誌區塊，讓系統狀態一目了然
  - icon: 🎯
    title: ASCII 藝術標題
    details: 使用 art 庫和 pyfiglet 生成引人注目的 ASCII 藝術標題，提升日誌的視覺效果
  - icon: 🔥
    title: 一鍵初始化
    details: 一次呼叫即可同時設置文件和控制台日誌，支援自動輪換和壓縮
  - icon: 🚀
    title: FastAPI 整合
    details: 完美整合 FastAPI 和 Uvicorn，統一 Web 應用的日誌格式和輸出
  - icon: 📊
    title: 預設配置
    details: 提供多種預設配置，包括開發、生產、測試環境的最佳實踐設定
  - icon: 🛠️
    title: 高度自定義
    details: 支援自定義格式、顏色、輪換策略，滿足不同場景的日誌需求
---

## 🚀 快速安裝

```bash
pip install pretty-loguru
```

## ⚡ 超快速開始

```python
from pretty_loguru import create_logger

# 一行代碼初始化日誌系統
component_name = logger = create_logger(
    name="docs_demo",
    log_path="my_logs",
    level="INFO"
)

# 開始使用各種日誌功能
logger.info("應用程式啟動成功")
logger.success("資料庫連接正常")
logger.warning("記憶體使用率較高")

# Rich 區塊日誌
logger.block(
    "系統狀態摘要",
    [
        "CPU 使用率: 45%",
        "記憶體使用率: 60%", 
        "磁碟空間: 120GB 可用",
        "網路連接: 正常"
    ],
    border_style="green",
    log_level="INFO"
)

# ASCII 藝術標題
logger.ascii_header(
    "SYSTEM READY",
    font="slant",
    border_style="blue"
)
```

## 📸 效果展示

### 基本日誌輸出
![基本範例終端機](/example_1_en_terminal.png)

### Rich 區塊日誌
![Rich 區塊範例](/example_2_en_terminal.png)

### ASCII 藝術標題
![ASCII 藝術範例](/example_3_en_terminal.png)

## 🎯 為什麼選擇 pretty-loguru？

- **🎨 視覺化優先**: 豐富的視覺元素讓日誌不再單調
- **⚡ 開箱即用**: 極簡的 API 設計，幾行代碼即可上手
- **🔧 高度靈活**: 支援多種輸出格式和自定義配置
- **🌐 框架整合**: 完美支援 FastAPI、Uvicorn 等主流框架
- **📦 生產就緒**: 內建日誌輪換、壓縮、清理等企業級功能

## 🚀 下一步

<div class="vp-doc">

- [📖 閱讀完整指南](/guide/) - 了解所有功能和配置選項
- [🎮 查看範例](/examples/) - 從基礎到進階的完整範例
- [🔌 整合指南](/integrations/) - 與 FastAPI、Uvicorn 等框架整合
- [📚 API 文件](/api/) - 詳細的 API 參考文件

</div>

## 📄 授權

=======
---
layout: home

hero:
  name: "pretty-loguru"
  text: "增強版 Python 日誌庫"
  tagline: "基於 Loguru，集成 Rich 和 ASCII Art，讓日誌輸出更加優雅"
  image:
    src: /logo.png
    alt: pretty-loguru
  actions:
    - theme: brand
      text: 快速開始
      link: /guide/quick-start
    - theme: alt
      text: 查看範例
      link: /examples/
    - theme: alt
      text: GitHub
      link: https://github.com/JonesHong/pretty-loguru

features:
  - icon: 🎨
    title: Rich 區塊日誌
    details: 使用 Rich 面板顯示帶有邊框和樣式的結構化日誌區塊，讓系統狀態一目了然
  - icon: 🎯
    title: ASCII 藝術標題
    details: 使用 art 庫和 pyfiglet 生成引人注目的 ASCII 藝術標題，提升日誌的視覺效果
  - icon: 🔥
    title: 一鍵初始化
    details: 一次呼叫即可同時設置文件和控制台日誌，支援自動輪換和壓縮
  - icon: 🚀
    title: FastAPI 整合
    details: 完美整合 FastAPI 和 Uvicorn，統一 Web 應用的日誌格式和輸出
  - icon: 📊
    title: 預設配置
    details: 提供多種預設配置，包括開發、生產、測試環境的最佳實踐設定
  - icon: 🛠️
    title: 高度自定義
    details: 支援自定義格式、顏色、輪換策略，滿足不同場景的日誌需求
---

## 🚀 快速安裝

```bash
pip install pretty-loguru
```

## ⚡ 超快速開始

```python
from pretty_loguru import create_logger

# 一行代碼初始化日誌系統
logger = create_logger("my_logs")


# 開始使用各種日誌功能
logger.info("應用程式啟動成功")
logger.success("資料庫連接正常")
logger.warning("記憶體使用率較高")

# Rich 區塊日誌
logger.block(
    "系統狀態摘要",
    [
        "CPU 使用率: 45%",
        "記憶體使用率: 60%", 
        "磁碟空間: 120GB 可用",
        "網路連接: 正常"
    ],
    border_style="green",
    log_level="INFO"
)

# ASCII 藝術標題
logger.ascii_header(
    "SYSTEM READY",
    font="slant",
    border_style="blue"
)
```

## 📸 效果展示

### 基本日誌輸出
![基本範例終端機](/example_1_en_terminal.png)

### Rich 區塊日誌
![Rich 區塊範例](/example_2_en_terminal.png)

### ASCII 藝術標題
![ASCII 藝術範例](/example_3_en_terminal.png)

## 🎯 為什麼選擇 pretty-loguru？

- **🎨 視覺化優先**: 豐富的視覺元素讓日誌不再單調
- **⚡ 開箱即用**: 極簡的 API 設計，幾行代碼即可上手
- **🔧 高度靈活**: 支援多種輸出格式和自定義配置
- **🌐 框架整合**: 完美支援 FastAPI、Uvicorn 等主流框架
- **📦 生產就緒**: 內建日誌輪換、壓縮、清理等企業級功能

## 🚀 下一步

<div class="vp-doc">

- [📖 閱讀完整指南](/guide/) - 了解所有功能和配置選項
- [🎮 查看範例](/examples/) - 從基礎到進階的完整範例
- [🔌 整合指南](/integrations/) - 與 FastAPI、Uvicorn 等框架整合
- [📚 API 文件](/api/) - 詳細的 API 參考文件

</div>

## 📄 授權

>>>>>>> 2caa961d
本專案採用 [MIT License](https://github.com/JonesHong/pretty-loguru/blob/master/LICENSE) 授權。<|MERGE_RESOLUTION|>--- conflicted
+++ resolved
@@ -1,4 +1,3 @@
-<<<<<<< HEAD
 ---
 layout: home
 
@@ -53,7 +52,7 @@
 from pretty_loguru import create_logger
 
 # 一行代碼初始化日誌系統
-component_name = logger = create_logger(
+logger = create_logger(
     name="docs_demo",
     log_path="my_logs",
     level="INFO"
@@ -117,121 +116,4 @@
 
 ## 📄 授權
 
-=======
----
-layout: home
-
-hero:
-  name: "pretty-loguru"
-  text: "增強版 Python 日誌庫"
-  tagline: "基於 Loguru，集成 Rich 和 ASCII Art，讓日誌輸出更加優雅"
-  image:
-    src: /logo.png
-    alt: pretty-loguru
-  actions:
-    - theme: brand
-      text: 快速開始
-      link: /guide/quick-start
-    - theme: alt
-      text: 查看範例
-      link: /examples/
-    - theme: alt
-      text: GitHub
-      link: https://github.com/JonesHong/pretty-loguru
-
-features:
-  - icon: 🎨
-    title: Rich 區塊日誌
-    details: 使用 Rich 面板顯示帶有邊框和樣式的結構化日誌區塊，讓系統狀態一目了然
-  - icon: 🎯
-    title: ASCII 藝術標題
-    details: 使用 art 庫和 pyfiglet 生成引人注目的 ASCII 藝術標題，提升日誌的視覺效果
-  - icon: 🔥
-    title: 一鍵初始化
-    details: 一次呼叫即可同時設置文件和控制台日誌，支援自動輪換和壓縮
-  - icon: 🚀
-    title: FastAPI 整合
-    details: 完美整合 FastAPI 和 Uvicorn，統一 Web 應用的日誌格式和輸出
-  - icon: 📊
-    title: 預設配置
-    details: 提供多種預設配置，包括開發、生產、測試環境的最佳實踐設定
-  - icon: 🛠️
-    title: 高度自定義
-    details: 支援自定義格式、顏色、輪換策略，滿足不同場景的日誌需求
----
-
-## 🚀 快速安裝
-
-```bash
-pip install pretty-loguru
-```
-
-## ⚡ 超快速開始
-
-```python
-from pretty_loguru import create_logger
-
-# 一行代碼初始化日誌系統
-logger = create_logger("my_logs")
-
-
-# 開始使用各種日誌功能
-logger.info("應用程式啟動成功")
-logger.success("資料庫連接正常")
-logger.warning("記憶體使用率較高")
-
-# Rich 區塊日誌
-logger.block(
-    "系統狀態摘要",
-    [
-        "CPU 使用率: 45%",
-        "記憶體使用率: 60%", 
-        "磁碟空間: 120GB 可用",
-        "網路連接: 正常"
-    ],
-    border_style="green",
-    log_level="INFO"
-)
-
-# ASCII 藝術標題
-logger.ascii_header(
-    "SYSTEM READY",
-    font="slant",
-    border_style="blue"
-)
-```
-
-## 📸 效果展示
-
-### 基本日誌輸出
-![基本範例終端機](/example_1_en_terminal.png)
-
-### Rich 區塊日誌
-![Rich 區塊範例](/example_2_en_terminal.png)
-
-### ASCII 藝術標題
-![ASCII 藝術範例](/example_3_en_terminal.png)
-
-## 🎯 為什麼選擇 pretty-loguru？
-
-- **🎨 視覺化優先**: 豐富的視覺元素讓日誌不再單調
-- **⚡ 開箱即用**: 極簡的 API 設計，幾行代碼即可上手
-- **🔧 高度靈活**: 支援多種輸出格式和自定義配置
-- **🌐 框架整合**: 完美支援 FastAPI、Uvicorn 等主流框架
-- **📦 生產就緒**: 內建日誌輪換、壓縮、清理等企業級功能
-
-## 🚀 下一步
-
-<div class="vp-doc">
-
-- [📖 閱讀完整指南](/guide/) - 了解所有功能和配置選項
-- [🎮 查看範例](/examples/) - 從基礎到進階的完整範例
-- [🔌 整合指南](/integrations/) - 與 FastAPI、Uvicorn 等框架整合
-- [📚 API 文件](/api/) - 詳細的 API 參考文件
-
-</div>
-
-## 📄 授權
-
->>>>>>> 2caa961d
 本專案採用 [MIT License](https://github.com/JonesHong/pretty-loguru/blob/master/LICENSE) 授權。