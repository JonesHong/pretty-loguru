<<<<<<< HEAD
# pretty-loguru
<p align="center">
  <img src="https://raw.githubusercontent.com/JonesHong/pretty-loguru/refs/heads/master/assets/images/logo.png" alt="pretty-loguru icon" width="200"/>
</p>


<p align="center">
  <a href="https://pypi.org/project/pretty-loguru/">
    <img alt="PyPI version" src="https://img.shields.io/pypi/v/pretty-loguru.svg">
  </a>
  <a href="https://pypi.org/project/pretty-loguru/">
    <img alt="Python versions" src="https://img.shields.io/pypi/pyversions/pretty-loguru.svg">
  </a>
  <a href="https://joneshong.github.io/pretty-loguru/en/index.html">
    <img alt="Documentation" src="https://img.shields.io/badge/docs-ghpages-blue.svg">
  </a>
  <a href="https://github.com/JonesHong/pretty-loguru/blob/master/LICENSE">
    <img alt="License" src="https://img.shields.io/github/license/JonesHong/pretty-loguru.svg">
  </a>
</p>


## Description

**pretty-loguru** is a Python logging library that extends the power of [Loguru](https://github.com/Delgan/loguru) with elegant outputs using [Rich](https://github.com/Textualize/rich) panels, ASCII [art](https://github.com/sepandhaghighi/art) and [pyfiglet](https://github.com/pwaller/pyfiglet) headers, and customizable blocks. It provides:

- **Rich Panels**: Display structured log blocks with borders and styles.
- **ASCII Art Headers**: Generate eye-catching headers using the `art` library.
- **ASCII Blocks**: Combine ASCII art and block logs for comprehensive sections.
- **FIGlet Support**: Use FIGlet fonts for even more impressive text art (optional).
- **Multiple Logger Management**: Create, retrieve, and manage multiple logger instances.
- **Logger Synchronization**: Proxy pattern for seamless logger reinitialization across modules.
- **Flexible File Output**: Optional file logging - console-only by default, like native loguru.
- **Smart Format Detection**: Automatic format selection based on usage patterns.
- **Time-based Log Files**: Auto-organize logs by date, hour, or minute.
- **Subdirectory Support**: Organize logs in nested directories by component.
- **Output Targeting**: Separate console-only and file-only logging methods.
- **Framework Integrations**: Ready-to-use integrations with Uvicorn and FastAPI.
- **Configuration Management**: Load and save configurations from various sources.

### Showcase

Here are some examples of using **pretty-loguru**:

#### Basic Log Output
![Basic Example Terminal](https://raw.githubusercontent.com/JonesHong/pretty-loguru/master/assets/images/example_1_en_terminal.png)
![Basic Example File 1](https://raw.githubusercontent.com/JonesHong/pretty-loguru/master/assets/images/example_1_en_file_1.png)
![Basic Example File 2](https://raw.githubusercontent.com/JonesHong/pretty-loguru/master/assets/images/example_1_en_file_2.png)

#### Multiple Logger Management
![Multiple Logger Example Terminal](https://raw.githubusercontent.com/JonesHong/pretty-loguru/master/assets/images/example_2_en_terminal.png)
![Multiple Logger Example File 1](https://raw.githubusercontent.com/JonesHong/pretty-loguru/master/assets/images/example_2_en_file_1.png)
![Multiple Logger Example File 2](https://raw.githubusercontent.com/JonesHong/pretty-loguru/master/assets/images/example_2_en_file_2.png)
![Multiple Logger Example File 3](https://raw.githubusercontent.com/JonesHong/pretty-loguru/master/assets/images/example_2_en_file_3.png)

#### Special Format Output
![Special Format Example Terminal](https://raw.githubusercontent.com/JonesHong/pretty-loguru/master/assets/images/example_3_en_terminal.png)
![Special Format Example File](https://raw.githubusercontent.com/JonesHong/pretty-loguru/master/assets/images/example_3_en_file_1.png)

#### Different Output Targets
![Different Output Example Terminal](https://raw.githubusercontent.com/JonesHong/pretty-loguru/master/assets/images/example_4_en_terminal.png)
![Different Output Example File](https://raw.githubusercontent.com/JonesHong/pretty-loguru/master/assets/images/example_4_en_file_1.png)

#### Integrated Features
![Integrated Example Terminal](https://raw.githubusercontent.com/JonesHong/pretty-loguru/master/assets/images/example_5_en_terminal.png)
![Integrated Example File](https://raw.githubusercontent.com/JonesHong/pretty-loguru/master/assets/images/example_5_en_file_1.png)

#### Advanced Features and Customization
![Advanced Features and Customization Example Terminal 1](https://raw.githubusercontent.com/JonesHong/pretty-loguru/master/assets/images/example_6_en_terminal_1.png)
![Advanced Features and Customization Example Terminal 2](https://raw.githubusercontent.com/JonesHong/pretty-loguru/master/assets/images/example_6_en_terminal_2.png)
![Advanced Features and Customization Example File 1](https://raw.githubusercontent.com/JonesHong/pretty-loguru/master/assets/images/example_6_en_file_1.png)
![Advanced Features and Customization Example File 2](https://raw.githubusercontent.com/JonesHong/pretty-loguru/master/assets/images/example_6_en_file_2.png)

### Example Code

For complete example code, refer to [examples/detailed_example_en.py](https://raw.githubusercontent.com/JonesHong/pretty-loguru/master/examples/detailed_example_en.py).


## Installation

Install via pip:

```bash
pip install pretty-loguru
```


## Quick Start

```python
from pretty_loguru import create_logger, print_block

# Console-only logger (like native loguru)
dev_logger = create_logger("dev_app")
dev_logger.info("Development message - console only")

# Logger with file output
app_logger = create_logger(
    name="my_application",
    log_path="./logs",  # Enable file logging
    log_name_preset="daily",  # Use daily log files
    subdirectory="services/api"  # Save in logs/services/api/
)

# Basic logging
app_logger.info("Application started")
app_logger.success("Database connected")
app_logger.warning("Cache nearly full")
app_logger.error("API request failed")

# Output targeting
app_logger.console_info("Console-only debug info")
app_logger.file_error("Critical error - file only")

# Block logging with borders
app_logger.block(
    "System Status",
    [
        "CPU: 45%",
        "Memory: 2.3GB / 8GB",
        "Uptime: 3d 12h 5m",
        "Status: Operational"
    ],
    border_style="green"
)

# ASCII art header
app_logger.ascii_header(
    "STARTUP COMPLETE",
    font="slant",
    border_style="blue"
)

# Rich components for advanced visualization
data = [
    {"service": "API", "status": "Running", "cpu": "15%"},
    {"service": "DB", "status": "Running", "cpu": "8%"}
]
app_logger.table("System Status", data, show_lines=True)

# Progress tracking
with app_logger.progress.progress_context("Initializing", 10) as update:
    for i in range(10):
        # Simulate work
        time.sleep(0.1)
        update(1)
```

## Features

### Logger Factory

Create and manage multiple loggers with different configurations:

```python
from pretty_loguru import create_logger, get_logger, list_loggers, reinit_logger

# Console-only logger (no log_path specified)
dev_logger = create_logger("development")

# File-enabled loggers with different configurations
db_logger = create_logger(
    name="database",
    log_path="./logs",
    subdirectory="database",
    log_name_preset="hourly"
)

auth_logger = create_logger(
    name="auth",
    log_path="./logs",
    subdirectory="auth",
    level="DEBUG"
)

# Get an existing logger by name
auth_log = get_logger("auth")

# List all registered loggers
all_loggers = list_loggers()  # Returns ["development", "database", "auth"]

# Reinitialize logger with new configuration
reinit_logger("database", log_path="./production_logs", level="WARNING")
```

### Flexible File Output

Control whether logs are written to files:

```python
from pretty_loguru import create_logger

# Console-only (like native loguru) - no files created
console_logger = create_logger("console_app")
console_logger.info("This only appears in console")

# File + console output 
file_logger = create_logger(
    name="file_app", 
    log_path="./logs"  # Enables file logging
)
file_logger.info("This appears in both console and file")

# Different file organization
api_logger = create_logger(
    name="api_service",
    log_path="./logs",
    log_name_preset="daily",
    subdirectory="api"  # logs/api/[api_service]daily_latest.temp.log
)

worker_logger = create_logger(
    name="worker_service", 
    log_path="./logs",
    log_name_preset="hourly",
    subdirectory="workers"  # logs/workers/[worker_service]hourly_latest.temp.log
)

# Custom format
custom_logger = create_logger(
    name="custom_service",
    log_path="./logs",
    log_name_format="{year}-{month}-{day}_{name}.log"
)
```

Available presets:
- `"detailed"`: "[{component_name}]{timestamp}.log"
- `"simple"`: "{component_name}.log"
- `"minute"`: "[{component_name}]minute_latest.temp.log"
- `"hourly"`: "[{component_name}]hourly_latest.temp.log"
- `"daily"`: "[{component_name}]daily_latest.temp.log"
- `"weekly"`: "[{component_name}]weekly_latest.temp.log"
- `"monthly"`: "[{component_name}]monthly_latest.temp.log"

### Output Targeting

Control where logs appear:

```python
# Create logger with file output enabled
logger = create_logger("app", log_path="./logs")

# Regular log (both console and file)
logger.info("This appears everywhere")

# Console-only logs
logger.console_info("This only appears in the console")
logger.console_warning("Console-only warning")
logger.dev_info("Development info - console only")

# File-only logs  
logger.file_info("This only appears in the log file")
logger.file_error("File-only error message")
```

**Note**: If you use `file_*` methods on a console-only logger (no `log_path`), you'll get a warning and the message will be output to console instead.

### Rich Block Logging

Create structured log blocks with borders:

```python
logger.block(
    "System Summary",
    [
        "CPU Usage: 45%",
        "Memory Usage: 60%",
        "Disk Space: 120GB free"
    ],
    border_style="green",
    log_level="INFO"
)
```

### ASCII Art Headers

```python
logger.ascii_header(
    "APP START",
    font="slant",
    border_style="blue",
    log_level="INFO"
)
```

### ASCII Art Blocks

```python
logger.ascii_block(
    "Startup Report",
    ["Step 1: OK", "Step 2: OK", "Step 3: OK"],
    ascii_header="SYSTEM READY",
    ascii_font="small",
    border_style="cyan",
    log_level="SUCCESS"
)
```

### Rich Components

Pretty-loguru integrates powerful Rich components for advanced data visualization:

#### Tables
Display tabular data with rich formatting:

```python
# Basic table
data = [
    {"name": "Alice", "age": 30, "role": "Developer"},
    {"name": "Bob", "age": 25, "role": "Designer"}
]
logger.table("Team Members", data, show_lines=True)

# Console-only table for debugging
logger.console_table("Debug Data", debug_info)

# File-only table for reports
logger.file_table("Report Data", report_data)
```

#### Tree Structures
Display hierarchical data:

```python
system_status = {
    "Services": {
        "Web Server": "Running",
        "Database": "Running",
        "Cache": {
            "Redis": "Running",
            "Memcached": "Stopped"
        }
    }
}
logger.tree("System Overview", system_status)
```

#### Column Layouts
Display items in multiple columns:

```python
features = ["Tables", "Trees", "Progress", "Columns", "ASCII Art"]
logger.columns("Available Features", features, columns=3)
```

#### Progress Tracking
Track progress of long-running operations:

```python
# Progress context for manual updates
with logger.progress.progress_context("Processing files", 100) as update:
    for i in range(100):
        # Do work
        time.sleep(0.01)
        update(1)  # Advance by 1

# Auto-tracking for lists
items = ["file1.txt", "file2.txt", "file3.txt"]
for item in logger.progress.track_list(items, "Processing files"):
    # Process each item
    process_file(item)
```

All Rich components support the same target-specific output as other pretty-loguru features:
- `logger.console_table()` - Console only
- `logger.file_tree()` - File only
- Standard methods output to both console and file

### Logger Synchronization

Solve the cross-module logger synchronization problem using proxy pattern:

```python
# config/logger_config.py
from pretty_loguru import create_logger, reinit_logger

# Create logger with proxy enabled
app_logger = create_logger("app", use_proxy=True)

def init_logger(**kwargs):
    """Reinitialize logger - all imports will sync automatically"""
    return reinit_logger("app", **kwargs)

# modules/service.py  
from config.logger_config import app_logger

def do_work():
    app_logger.info("Working...")  # Always uses latest configuration

# main.py
from config.logger_config import init_logger

# Initialize with production settings
init_logger(log_path="./production_logs", level="WARNING")
# All modules automatically use new configuration!
```

### FIGlet Support (Optional)

If you install pyfiglet, you can use FIGlet fonts:

```python
logger.figlet_header(
    "WELCOME",
    font="big",
    border_style="magenta"
)

# List available fonts
fonts = logger.get_figlet_fonts()
logger.info(f"Available fonts: {list(fonts)[:5]}")
```

### Framework Integrations

#### Uvicorn Integration

```python
from pretty_loguru import configure_uvicorn

# Configure Uvicorn to use pretty-loguru
configure_uvicorn()
```

#### FastAPI Integration

```python
from fastapi import FastAPI
from pretty_loguru import setup_fastapi_logging, create_logger

# Create a logger for the API
api_logger = create_logger(
    name="api_service",
    log_path="./logs",
    subdirectory="api"
)

# Create FastAPI app
app = FastAPI()

# Configure FastAPI logging
setup_fastapi_logging(
    app,
    logger_instance=api_logger,
    log_request_body=True,
    log_response_body=True
)

@app.get("/")
def read_root():
    api_logger.info("Processing root request")
    return {"Hello": "World"}
```

### Configuration Management

Manage your logger configurations:

```python
from pretty_loguru import LoggerConfig
from pathlib import Path

# Create a configuration
config = LoggerConfig(
    level="DEBUG",
    rotation="10 MB",
    log_path=Path.cwd() / "logs" / "custom"
)

# Save to file
config.save_to_file("logger_config.json")

# Load from file
loaded_config = LoggerConfig.from_file("logger_config.json")

# Use in logger creation
from pretty_loguru import create_logger
logger = create_logger(
    name="config_service",
    level=config.level,
    rotation=config.rotation,
    log_path=config.log_path
)
```

## Configuration Guide

Understanding how pretty-loguru configuration works is essential for avoiding common pitfalls and getting the most out of the library.

### Configuration Hierarchy

pretty-loguru follows a clear configuration priority order:

1. **Direct Parameters** (highest priority) - Parameters passed directly to `create_logger()`
2. **Preset Configuration** (medium priority) - Settings from `log_name_preset`
3. **Default Values** (lowest priority) - Built-in fallback values

```python
from pretty_loguru import create_logger

# Example: Direct parameters override preset settings
logger = create_logger(
    name="my_app",
    log_name_preset="daily",    # Sets rotation="1 day", retention="30 days"
    rotation="12 hours"         # OVERRIDES the preset's "1 day" setting
)
# Result: rotation="12 hours", retention="30 days" (from preset)
```

### Configuration Methods

pretty-loguru supports three main configuration approaches:

#### 1. Direct Parameters (Recommended for simple cases)
```python
logger = create_logger(
    name="simple_app",
    log_path="./logs",
    rotation="20 MB",
    retention="7 days"
)
```

#### 2. Using LoggerConfig (Recommended for complex cases)
```python
from pretty_loguru import create_logger, LoggerConfig

config = LoggerConfig(
    name="complex_app",
    log_path="./logs",
    subdirectory="services",
    rotation="1 day",
    retention="30 days",
    compression_format="backup_{name}_{date}"  # Custom compression naming
)
logger = create_logger(config=config)
```

#### 3. Preset-based Configuration (Recommended for standardization)
```python
# Available presets: "detailed", "simple", "daily", "hourly", "minute", "weekly", "monthly"
logger = create_logger(
    name="standard_app",
    log_path="./logs",
    log_name_preset="daily"  # Auto-configures daily rotation with 30-day retention
)
```

### Log File Path Generation

Understanding how file paths are generated helps avoid conflicts and organize logs effectively:

#### Path Generation Formula
```
Final Path = log_path / subdirectory / filename
```

#### Filename Generation Rules
The filename depends on the preset and component naming:

```python
# Without preset (simple naming)
logger = create_logger("my_app", log_path="./logs")
# Result: logs/my_app_YYYYMMDD-HHMMSS.log

# With daily preset
logger = create_logger("my_app", log_path="./logs", log_name_preset="daily")
# Result: logs/[my_app]daily_latest.temp.log
# After rotation: logs/[my_app]20250627.log

# With subdirectory
logger = create_logger("api", log_path="./logs", subdirectory="services")
# Result: logs/services/api_YYYYMMDD-HHMMSS.log
```

#### Path Examples

| Configuration | Final Path |
|---------------|------------|
| `create_logger("app")` | `logs/app_20250627-143022.log` |
| `create_logger("app", subdirectory="api")` | `logs/api/app_20250627-143022.log` |
| `create_logger("app", log_name_preset="daily")` | `logs/[app]daily_latest.temp.log` |
| `create_logger("app", subdirectory="api", log_name_preset="hourly")` | `logs/api/[app]hourly_latest.temp.log` |

### Log File Sharing Behavior

**IMPORTANT WARNING**: Multiple loggers can write to the same file if they generate identical paths. This behavior might be unintended and can cause issues.

#### When File Sharing Occurs
```python
# ❌ THESE LOGGERS WILL SHARE THE SAME FILE
logger1 = create_logger("service", log_path="./logs", log_name_preset="daily")
logger2 = create_logger("service", log_path="./logs", log_name_preset="daily")
# Both write to: logs/[service]daily_latest.temp.log

# ❌ THESE ALSO SHARE THE SAME FILE (same component_name)
api_logger = create_logger("api_v1", component_name="api", log_path="./logs")
web_logger = create_logger("api_v2", component_name="api", log_path="./logs")
# Both write to: logs/api_YYYYMMDD-HHMMSS.log
```

#### How to Avoid Unintended Sharing
```python
# ✅ Use unique names
logger1 = create_logger("user_service", log_path="./logs", log_name_preset="daily")
logger2 = create_logger("auth_service", log_path="./logs", log_name_preset="daily")

# ✅ Use different subdirectories
api_logger = create_logger("service", log_path="./logs", subdirectory="api")
db_logger = create_logger("service", log_path="./logs", subdirectory="database")

# ✅ Use different component names
v1_logger = create_logger("api", component_name="api_v1", log_path="./logs")
v2_logger = create_logger("api", component_name="api_v2", log_path="./logs")
```

#### When File Sharing is Intentional
Sometimes you want multiple loggers to write to the same file:

```python
# ✅ Intentional sharing for related components
user_auth = create_logger("user_auth", component_name="auth", log_path="./logs")
admin_auth = create_logger("admin_auth", component_name="auth", log_path="./logs")
# Both write to the same auth log file - this is intentional
```

### Best Practices

1. **Use meaningful, unique names** for different services
2. **Leverage subdirectories** to organize related logs
3. **Choose appropriate presets** for your rotation needs
4. **Test your configuration** to ensure paths are as expected
5. **Use LoggerConfig** for complex setups to improve readability
6. **Be explicit about file sharing** - make it intentional, not accidental

## Advanced Configuration

### Smart Format Selection

pretty-loguru automatically selects the appropriate format based on usage:

```python
# No name provided -> uses native loguru format with {file}
logger1 = create_logger()
logger1.info("Message")  # Shows actual filename

# Name provided -> uses pretty-loguru format with enhanced info
logger2 = create_logger("my_service") 
logger2.info("Message")  # Shows service name, function, line number

# Custom format override
logger3 = create_logger(
    "custom_service",
    logger_format="{time} | {level} | {message}"
)
```

### Advanced Options

Customize logger with advanced options:

```python
from pretty_loguru import create_logger

logger = create_logger(
    name="advanced_app",
    log_path="./logs",
    subdirectory="advanced",
    log_name_preset="daily",
    timestamp_format="%Y-%m-%d_%H-%M-%S",
    log_file_settings={
        "rotation": "500 KB",
        "retention": "1 week",
        "compression": "zip",
    },
    level="DEBUG",
    start_cleaner=True  # Auto-clean old logs
)
```

## Migration Guide

### Key Changes in Latest Version

1. **Console-only by default**: No files created unless `log_path` is specified
2. **Simplified parameters**: `service_tag` is deprecated, use `name` instead  
3. **Smart format selection**: Automatic format based on usage patterns
4. **Proxy support**: Solve cross-module synchronization with `use_proxy=True`

### Upgrading from Older Versions

```python
# OLD: Automatic file creation
logger = create_logger("app", service_tag="my_service")

# NEW: Explicit file control  
console_logger = create_logger("my_service")  # Console only
file_logger = create_logger("my_service", log_path="./logs")  # Files enabled

# OLD: Complex parameter combinations
logger = create_logger(name="app", service_tag="my_service")

# NEW: Simplified 
logger = create_logger("my_service")  # Single parameter

# NEW: Proxy for cross-module sync
logger = create_logger("my_service", use_proxy=True)
reinit_logger("my_service", log_path="./production")  # All modules sync
```

## API Reference

### Core Functions

- `create_logger(name, log_path=None, use_proxy=False, ...)` - Create logger instance
- `get_logger(name)` - Get existing logger by name
- `reinit_logger(name, **kwargs)` - Reinitialize logger with new config
- `list_loggers()` - List all registered logger names
- `default_logger()` - Get default logger instance

### Output Methods

- `logger.info/debug/warning/error/critical()` - Standard logging
- `logger.console_*()` - Console-only output
- `logger.file_*()` - File-only output (warns if no file configured)
- `logger.block()` - Rich bordered blocks
- `logger.ascii_header()` - ASCII art headers
- `logger.figlet_header()` - FIGlet headers (if pyfiglet installed)

### Rich Component Methods

- `logger.table(title, data, **kwargs)` - Display tabular data
- `logger.tree(title, tree_data, **kwargs)` - Display hierarchical structures
- `logger.columns(title, items, columns=3, **kwargs)` - Display items in columns
- `logger.progress.progress_context(description, total)` - Progress tracking context
- `logger.progress.track_list(items, description)` - Auto-track list processing

All Rich component methods support target-specific variants:
- `logger.console_table()`, `logger.file_table()` 
- `logger.console_tree()`, `logger.file_tree()`
- `logger.console_columns()`, `logger.file_columns()`

## Advanced API - Direct Library Access

For power users who need direct access to underlying libraries (loguru, rich, art, pyfiglet), pretty-loguru provides an advanced module that exposes these libraries without modification.

### Philosophy

- **KISS Principle**: Simple, clear, and maintainable
- **Integration over Replacement**: Expose original APIs without modification  
- **Familiar Learning Curve**: Keep original library patterns intact
- **Optional Enhancement**: Add minimal helpers only when truly beneficial

### Basic Usage

```python
# Check availability
from pretty_loguru.advanced import get_available_libraries, check_library

available = get_available_libraries()
print(available)  # {'loguru': True, 'rich': True, 'art': True, 'pyfiglet': True}

if check_library('rich'):
    # Use Rich exactly like the original library
    from pretty_loguru.advanced import Console, Table, Panel
    
    console = Console()
    table = Table(title="My Data")
    table.add_column("Name")
    table.add_column("Value") 
    table.add_row("CPU", "75%")
    console.print(table)
```

### Direct Library Access

Use libraries exactly as documented in their original documentation:

#### Rich Components
```python
from pretty_loguru.advanced import Console, Table, Panel, Progress, Layout

# Exactly like Rich documentation
console = Console()
console.print("Hello [bold red]World[/bold red]!")

# All Rich components available
table = Table(show_header=True)
panel = Panel("Content", border_style="blue")
layout = Layout()
```

#### Loguru Logger
```python
from pretty_loguru.advanced import loguru_logger

# Exactly like Loguru documentation  
loguru_logger.add("file.log", rotation="1 MB")
loguru_logger.info("Direct loguru usage")
loguru_logger.bind(user_id="123").warning("With context")
```

#### ASCII Art Libraries
```python
# Art library
from pretty_loguru.advanced import text2art, tprint, FONT_NAMES

ascii_art = text2art("Hello", font="slant")
tprint("World", font="block")

# PyFiglet library  
from pretty_loguru.advanced import Figlet

f = Figlet(font='slant')
figlet_text = f.renderText('Hello')
```

### Integration Helpers

Minimal helpers for common integration scenarios:

```python
from pretty_loguru import create_logger
from pretty_loguru.advanced.helpers import create_rich_table_log

logger = create_logger("app", log_path="./logs")

# Rich table integrated with logging
data = [{"name": "Alice", "score": 95}, {"name": "Bob", "score": 87}]
create_rich_table_log(logger, "Scores", data, show_header=True)
```

### Mixed Usage Example

Combine pretty-loguru's simplicity with direct library power:

```python
from pretty_loguru import create_logger
from pretty_loguru.advanced import Console, Layout, Panel, loguru_logger

# Use pretty-loguru for standard logging
logger = create_logger("app", log_path="./logs")
logger.info("Application started")

# Use Rich directly for complex layouts
console = Console()
layout = Layout()
layout.split_column(
    Layout(Panel("Status: Running", border_style="green")),
    Layout(Panel("Metrics: CPU 45%", border_style="blue"))
)
console.print(layout)

# Use Loguru directly for advanced features
def error_filter(record):
    return record["level"].name == "ERROR"

loguru_logger.add("errors.log", filter=error_filter)
```

### Available Libraries

| Library | Import | Description |
|---------|--------|-------------|
| **Loguru** | `from pretty_loguru.advanced import loguru_logger` | Direct access to loguru logger |
| **Rich** | `from pretty_loguru.advanced import Console, Table, Panel, ...` | All Rich components |
| **Art** | `from pretty_loguru.advanced import text2art, tprint` | ASCII art generation |
| **PyFiglet** | `from pretty_loguru.advanced import Figlet` | FIGlet font rendering |

### When to Use Advanced API

**Use Advanced API when:**
- You need specific Rich components not wrapped by pretty-loguru
- You want advanced Loguru features (custom filters, complex formatting)
- You need direct control over ASCII art generation
- You're integrating with existing code that uses these libraries

**Stick with Standard API when:**
- Basic logging, blocks, and ASCII headers meet your needs
- You want maximum simplicity and minimal learning curve
- You're building new applications without legacy constraints

For complete examples, see [examples/advanced_usage_examples.py](examples/advanced_usage_examples.py).

## Contributing

Contributions welcome! Please open issues and pull requests on [GitHub](https://github.com/yourusername/pretty-loguru).

## License

=======
# pretty-loguru
<p align="center">
  <img src="https://raw.githubusercontent.com/JonesHong/pretty-loguru/refs/heads/master/assets/images/logo.png" alt="pretty-loguru icon" width="200"/>
</p>


<p align="center">
  <a href="https://pypi.org/project/pretty-loguru/">
    <img alt="PyPI version" src="https://img.shields.io/pypi/v/pretty-loguru.svg">
  </a>
  <a href="https://pypi.org/project/pretty-loguru/">
    <img alt="Python versions" src="https://img.shields.io/pypi/pyversions/pretty-loguru.svg">
  </a>
  <a href="https://joneshong.github.io/pretty-loguru/en/index.html">
    <img alt="Documentation" src="https://img.shields.io/badge/docs-ghpages-blue.svg">
  </a>
  <a href="https://github.com/JonesHong/pretty-loguru/blob/master/LICENSE">
    <img alt="License" src="https://img.shields.io/github/license/JonesHong/pretty-loguru.svg">
  </a>
  <a href="https://deepwiki.com/JonesHong/pretty-loguru"><img src="https://deepwiki.com/badge.svg" alt="Ask DeepWiki"></a>
</p>


## Description

**pretty-loguru** is a Python logging library that extends the power of [Loguru](https://github.com/Delgan/loguru) with elegant outputs using [Rich](https://github.com/Textualize/rich) panels, ASCII [art](https://github.com/sepandhaghighi/art) and [pyfiglet](https://github.com/pwaller/pyfiglet) headers, and customizable blocks. It provides:

- **Rich Panels**: Display structured log blocks with borders and styles.
- **ASCII Art Headers**: Generate eye-catching headers using the `art` library.
- **ASCII Blocks**: Combine ASCII art and block logs for comprehensive sections.
- **FIGlet Support**: Use FIGlet fonts for even more impressive text art (optional).
- **Multiple Logger Management**: Create, retrieve, and manage multiple logger instances.
- **Time-based Log Files**: Auto-organize logs by date, hour, or minute.
- **Subdirectory Support**: Organize logs in nested directories by component.
- **Easy Initialization**: One-call setup for both file and console logging.
- **Framework Integrations**: Ready-to-use integrations with Uvicorn and FastAPI.
- **Configuration Management**: Load and save configurations from various sources.

### Showcase

Here are some examples of using **pretty-loguru**:

#### Basic Log Output
![Basic Example Terminal](https://raw.githubusercontent.com/JonesHong/pretty-loguru/master/assets/images/example_1_en_terminal.png)
![Basic Example File 1](https://raw.githubusercontent.com/JonesHong/pretty-loguru/master/assets/images/example_1_en_file_1.png)
![Basic Example File 2](https://raw.githubusercontent.com/JonesHong/pretty-loguru/master/assets/images/example_1_en_file_2.png)

#### Multiple Logger Management
![Multiple Logger Example Terminal](https://raw.githubusercontent.com/JonesHong/pretty-loguru/master/assets/images/example_2_en_terminal.png)
![Multiple Logger Example File 1](https://raw.githubusercontent.com/JonesHong/pretty-loguru/master/assets/images/example_2_en_file_1.png)
![Multiple Logger Example File 2](https://raw.githubusercontent.com/JonesHong/pretty-loguru/master/assets/images/example_2_en_file_2.png)
![Multiple Logger Example File 3](https://raw.githubusercontent.com/JonesHong/pretty-loguru/master/assets/images/example_2_en_file_3.png)

#### Special Format Output
![Special Format Example Terminal](https://raw.githubusercontent.com/JonesHong/pretty-loguru/master/assets/images/example_3_en_terminal.png)
![Special Format Example File](https://raw.githubusercontent.com/JonesHong/pretty-loguru/master/assets/images/example_3_en_file_1.png)

#### Different Output Targets
![Different Output Example Terminal](https://raw.githubusercontent.com/JonesHong/pretty-loguru/master/assets/images/example_4_en_terminal.png)
![Different Output Example File](https://raw.githubusercontent.com/JonesHong/pretty-loguru/master/assets/images/example_4_en_file_1.png)

#### Integrated Features
![Integrated Example Terminal](https://raw.githubusercontent.com/JonesHong/pretty-loguru/master/assets/images/example_5_en_terminal.png)
![Integrated Example File](https://raw.githubusercontent.com/JonesHong/pretty-loguru/master/assets/images/example_5_en_file_1.png)

#### Advanced Features and Customization
![Advanced Features and Customization Example Terminal 1](https://raw.githubusercontent.com/JonesHong/pretty-loguru/master/assets/images/example_6_en_terminal_1.png)
![Advanced Features and Customization Example Terminal 2](https://raw.githubusercontent.com/JonesHong/pretty-loguru/master/assets/images/example_6_en_terminal_2.png)
![Advanced Features and Customization Example File 1](https://raw.githubusercontent.com/JonesHong/pretty-loguru/master/assets/images/example_6_en_file_1.png)
![Advanced Features and Customization Example File 2](https://raw.githubusercontent.com/JonesHong/pretty-loguru/master/assets/images/example_6_en_file_2.png)

### Example Code

For complete example code, refer to [examples/detailed_example_en.py](https://raw.githubusercontent.com/JonesHong/pretty-loguru/master/examples/detailed_example_en.py).


## Installation

Install via pip:

```bash
pip install pretty-loguru
```


## Quick Start

```python
from pretty_loguru import create_logger, logger, print_block

# Create a logger with a specific name and configuration
app_logger = create_logger(
    name="app",
    service_tag="my_application",
    log_name_preset="daily",  # Use daily log files
    subdirectory="services/api"  # Save in logs/services/api/
)

# Basic logging
app_logger.info("Application started")
app_logger.success("Database connected")
app_logger.warning("Cache nearly full")
app_logger.error("API request failed")

# Block logging with borders
app_logger.block(
    "System Status",
    [
        "CPU: 45%",
        "Memory: 2.3GB / 8GB",
        "Uptime: 3d 12h 5m",
        "Status: Operational"
    ],
    border_style="green"
)

# ASCII art header
app_logger.ascii_header(
    "STARTUP COMPLETE",
    font="slant",
    border_style="blue"
)
```

## Features

### Logger Factory

Create multiple loggers with different configurations:

```python
from pretty_loguru import create_logger, get_logger, list_loggers

# Create loggers for different components
db_logger = create_logger(
    name="database",
    service_tag="db_service",
    subdirectory="database",
    log_name_preset="hourly"
)

auth_logger = create_logger(
    name="auth",
    service_tag="auth_service",
    subdirectory="auth",
    level="DEBUG"
)

# Get an existing logger by name
auth_log = get_logger("auth")

# List all registered loggers
all_loggers = list_loggers()  # Returns ["database", "auth"]
```

### Time-based Log Files

Choose from various log filename formats:

```python
from pretty_loguru import create_logger

# Daily logs: logs/api/20250429_api_service.log
api_logger = create_logger(
    name="api",
    service_tag="api_service",
    log_name_preset="daily"
)

# Hourly logs: logs/worker/20250429_14_worker_service.log
worker_logger = create_logger(
    name="worker",
    service_tag="worker_service",
    log_name_preset="hourly"
)

# Minute-level logs: logs/critical/20250429_1430_critical_service.log
critical_logger = create_logger(
    name="critical",
    service_tag="critical_service",
    log_name_preset="minute"
)

# Custom format
custom_logger = create_logger(
    name="custom",
    service_tag="custom_service",
    log_name_format="{year}-{month}-{day}_{service_tag}.log"
)
```

Available presets:
- `"detailed"`: "[{component_name}]{timestamp}.log"
- `"simple"`: "{component_name}.log"
- `"minute"`: "[{component_name}]minute_latest.temp.log",
- `"hourly"`: "[{component_name}]hourly_latest.temp.log",
- `"daily":` "[{component_name}]daily_latest.temp.log",
- `"weekly"`: "[{component_name}]weekly_latest.temp.log",
- `"monthly"`: "[{component_name}]monthly_latest.temp.log",

### Output Targeting

Control where logs appear:

```python
# Regular log (both console and file)
logger.info("This appears everywhere")

# Console-only logs
logger.console_info("This only appears in the console")
logger.console_warning("Console-only warning")
logger.dev_info("Development info - console only")

# File-only logs
logger.file_info("This only appears in the log file")
logger.file_error("File-only error message")
```

### Rich Block Logging

Create structured log blocks with borders:

```python
logger.block(
    "System Summary",
    [
        "CPU Usage: 45%",
        "Memory Usage: 60%",
        "Disk Space: 120GB free"
    ],
    border_style="green",
    log_level="INFO"
)
```

### ASCII Art Headers

```python
logger.ascii_header(
    "APP START",
    font="slant",
    border_style="blue",
    log_level="INFO"
)
```

### ASCII Art Blocks

```python
logger.ascii_block(
    "Startup Report",
    ["Step 1: OK", "Step 2: OK", "Step 3: OK"],
    ascii_header="SYSTEM READY",
    ascii_font="small",
    border_style="cyan",
    log_level="SUCCESS"
)
```

### FIGlet Support (Optional)

If you install pyfiglet, you can use FIGlet fonts:

```python
logger.figlet_header(
    "WELCOME",
    font="big",
    border_style="magenta"
)

# List available fonts
fonts = logger.get_figlet_fonts()
logger.info(f"Available fonts: {list(fonts)[:5]}")
```

### Framework Integrations

#### Uvicorn Integration

```python
from pretty_loguru import configure_uvicorn

# Configure Uvicorn to use pretty-loguru
configure_uvicorn()
```

#### FastAPI Integration

```python
from fastapi import FastAPI
from pretty_loguru import setup_fastapi_logging, create_logger

# Create a logger for the API
api_logger = create_logger(
    name="api",
    service_tag="api_service",
    subdirectory="api"
)

# Create FastAPI app
app = FastAPI()

# Configure FastAPI logging
setup_fastapi_logging(
    app,
    logger_instance=api_logger,
    log_request_body=True,
    log_response_body=True
)

@app.get("/")
def read_root():
    api_logger.info("Processing root request")
    return {"Hello": "World"}
```

### Configuration Management

Manage your logger configurations:

```python
from pretty_loguru import LoggerConfig
from pathlib import Path

# Create a configuration
config = LoggerConfig(
    level="DEBUG",
    rotation="10 MB",
    log_path=Path.cwd() / "logs" / "custom"
)

# Save to file
config.save_to_file("logger_config.json")

# Load from file
loaded_config = LoggerConfig.from_file("logger_config.json")

# Use in logger creation
from pretty_loguru import create_logger
logger = create_logger(
    name="configured",
    service_tag="config_service",
    level=config.level,
    rotation=config.rotation,
    log_path=config.log_path
)
```

## Advanced Configuration

Customize logger with advanced options:

```python
from pretty_loguru import create_logger

logger = create_logger(
    name="advanced",
    service_tag="advanced_app",
    subdirectory="advanced",
    log_name_preset="daily",
    timestamp_format="%Y-%m-%d_%H-%M-%S",
    log_file_settings={
        "rotation": "500 KB",
        "retention": "1 week",
        "compression": "zip",
    },
    level="DEBUG",
    start_cleaner=True  # Auto-clean old logs
)
```

## Backward Compatibility

For those upgrading from older versions:

```python
from pretty_loguru import logger, logger_start

# Old-style initialization (still supported)
component_name = logger_start(
    file=__file__,
    folder="my_app"
)

# Using the global logger
logger.info("Using global logger instance")
```


## Contributing

Contributions welcome! Please open issues and pull requests on [GitHub](https://github.com/yourusername/pretty-loguru).

## License

>>>>>>> b8bf2b6f
This project is licensed under the [MIT License](LICENSE).<|MERGE_RESOLUTION|>--- conflicted
+++ resolved
@@ -1,10 +1,9 @@
-<<<<<<< HEAD
-# pretty-loguru
+# Pretty Loguru
+
 <p align="center">
   <img src="https://raw.githubusercontent.com/JonesHong/pretty-loguru/refs/heads/master/assets/images/logo.png" alt="pretty-loguru icon" width="200"/>
 </p>
 
-
 <p align="center">
   <a href="https://pypi.org/project/pretty-loguru/">
     <img alt="PyPI version" src="https://img.shields.io/pypi/v/pretty-loguru.svg">
@@ -18,1273 +17,277 @@
   <a href="https://github.com/JonesHong/pretty-loguru/blob/master/LICENSE">
     <img alt="License" src="https://img.shields.io/github/license/JonesHong/pretty-loguru.svg">
   </a>
+  <a href="https://deepwiki.com/JonesHong/pretty-loguru"><img src="https://deepwiki.com/badge.svg" alt="Ask DeepWiki"></a>
 </p>
 
-
-## Description
-
-**pretty-loguru** is a Python logging library that extends the power of [Loguru](https://github.com/Delgan/loguru) with elegant outputs using [Rich](https://github.com/Textualize/rich) panels, ASCII [art](https://github.com/sepandhaghighi/art) and [pyfiglet](https://github.com/pwaller/pyfiglet) headers, and customizable blocks. It provides:
-
-- **Rich Panels**: Display structured log blocks with borders and styles.
-- **ASCII Art Headers**: Generate eye-catching headers using the `art` library.
-- **ASCII Blocks**: Combine ASCII art and block logs for comprehensive sections.
-- **FIGlet Support**: Use FIGlet fonts for even more impressive text art (optional).
-- **Multiple Logger Management**: Create, retrieve, and manage multiple logger instances.
-- **Logger Synchronization**: Proxy pattern for seamless logger reinitialization across modules.
-- **Flexible File Output**: Optional file logging - console-only by default, like native loguru.
-- **Smart Format Detection**: Automatic format selection based on usage patterns.
-- **Time-based Log Files**: Auto-organize logs by date, hour, or minute.
-- **Subdirectory Support**: Organize logs in nested directories by component.
-- **Output Targeting**: Separate console-only and file-only logging methods.
-- **Framework Integrations**: Ready-to-use integrations with Uvicorn and FastAPI.
-- **Configuration Management**: Load and save configurations from various sources.
-
-### Showcase
-
-Here are some examples of using **pretty-loguru**:
-
-#### Basic Log Output
-![Basic Example Terminal](https://raw.githubusercontent.com/JonesHong/pretty-loguru/master/assets/images/example_1_en_terminal.png)
-![Basic Example File 1](https://raw.githubusercontent.com/JonesHong/pretty-loguru/master/assets/images/example_1_en_file_1.png)
-![Basic Example File 2](https://raw.githubusercontent.com/JonesHong/pretty-loguru/master/assets/images/example_1_en_file_2.png)
-
-#### Multiple Logger Management
-![Multiple Logger Example Terminal](https://raw.githubusercontent.com/JonesHong/pretty-loguru/master/assets/images/example_2_en_terminal.png)
-![Multiple Logger Example File 1](https://raw.githubusercontent.com/JonesHong/pretty-loguru/master/assets/images/example_2_en_file_1.png)
-![Multiple Logger Example File 2](https://raw.githubusercontent.com/JonesHong/pretty-loguru/master/assets/images/example_2_en_file_2.png)
-![Multiple Logger Example File 3](https://raw.githubusercontent.com/JonesHong/pretty-loguru/master/assets/images/example_2_en_file_3.png)
-
-#### Special Format Output
-![Special Format Example Terminal](https://raw.githubusercontent.com/JonesHong/pretty-loguru/master/assets/images/example_3_en_terminal.png)
-![Special Format Example File](https://raw.githubusercontent.com/JonesHong/pretty-loguru/master/assets/images/example_3_en_file_1.png)
-
-#### Different Output Targets
-![Different Output Example Terminal](https://raw.githubusercontent.com/JonesHong/pretty-loguru/master/assets/images/example_4_en_terminal.png)
-![Different Output Example File](https://raw.githubusercontent.com/JonesHong/pretty-loguru/master/assets/images/example_4_en_file_1.png)
-
-#### Integrated Features
-![Integrated Example Terminal](https://raw.githubusercontent.com/JonesHong/pretty-loguru/master/assets/images/example_5_en_terminal.png)
-![Integrated Example File](https://raw.githubusercontent.com/JonesHong/pretty-loguru/master/assets/images/example_5_en_file_1.png)
-
-#### Advanced Features and Customization
-![Advanced Features and Customization Example Terminal 1](https://raw.githubusercontent.com/JonesHong/pretty-loguru/master/assets/images/example_6_en_terminal_1.png)
-![Advanced Features and Customization Example Terminal 2](https://raw.githubusercontent.com/JonesHong/pretty-loguru/master/assets/images/example_6_en_terminal_2.png)
-![Advanced Features and Customization Example File 1](https://raw.githubusercontent.com/JonesHong/pretty-loguru/master/assets/images/example_6_en_file_1.png)
-![Advanced Features and Customization Example File 2](https://raw.githubusercontent.com/JonesHong/pretty-loguru/master/assets/images/example_6_en_file_2.png)
-
-### Example Code
-
-For complete example code, refer to [examples/detailed_example_en.py](https://raw.githubusercontent.com/JonesHong/pretty-loguru/master/examples/detailed_example_en.py).
-
-
-## Installation
-
-Install via pip:
+## 🎯 Why Choose Pretty Loguru?
+
+**Pretty Loguru** is a beautiful and easy-to-use Python logging library that adds visual enhancements and production-ready features on top of [Loguru](https://github.com/Delgan/loguru):
+
+### 🆚 Core Differences from Original Loguru
+
+| Feature | Loguru | Pretty Loguru |
+|---|---|---|
+| **Visual Effects** | Plain text output | ✨ ASCII Art, Color Blocks, Rich Components |
+| **Framework Integration** | Manual configuration | 🚀 One-line integration for FastAPI + Uvicorn |
+| **Production Readiness** | Basic features | 📊 Monitoring, Compression, Error Tracking |
+| **Configuration Management** | Code-based configuration | ⚙️ Factory Pattern, Preset System |
+| **Learning Curve** | Requires learning | 📚 5-minute quick start, complete examples |
+
+---
+
+## ⚡ 5-Minute Quick Start
+
+### Installation
 
 ```bash
 pip install pretty-loguru
 ```
 
-
-## Quick Start
-
-```python
-from pretty_loguru import create_logger, print_block
-
-# Console-only logger (like native loguru)
-dev_logger = create_logger("dev_app")
-dev_logger.info("Development message - console only")
-
-# Logger with file output
-app_logger = create_logger(
-    name="my_application",
-    log_path="./logs",  # Enable file logging
-    log_name_preset="daily",  # Use daily log files
-    subdirectory="services/api"  # Save in logs/services/api/
-)
-
-# Basic logging
-app_logger.info("Application started")
-app_logger.success("Database connected")
-app_logger.warning("Cache nearly full")
-app_logger.error("API request failed")
-
-# Output targeting
-app_logger.console_info("Console-only debug info")
-app_logger.file_error("Critical error - file only")
-
-# Block logging with borders
-app_logger.block(
-    "System Status",
+### Simplest Usage
+
+```python
+from pretty_loguru import create_logger
+
+# Create logger and start using
+logger = create_logger("my_app", log_path="./logs")
+
+logger.info("This is an info message")
+logger.success("This is a success message")
+logger.warning("This is a warning message")
+logger.error("This is an error message")
+```
+
+### Native Format Support (v2.1.0+)
+
+```python
+# Suitable for migrating from loguru or for development debugging
+logger = create_logger("my_app", use_native_format=True)
+logger.info("Close to loguru native format")
+# Output: main.py:function:42 - Close to loguru native format
+```
+
+### One-Line FastAPI Integration
+
+```python
+from fastapi import FastAPI
+from pretty_loguru import create_logger
+from pretty_loguru.integrations.fastapi import integrate_fastapi
+
+app = FastAPI()
+logger = create_logger("api", log_path="./logs")
+
+# One-line integration of all logging features (including uvicorn)
+integrate_fastapi(app, logger)
+
+@app.get("/")
+async def root():
+    logger.info("API request processed")
+    return {"message": "Hello World"}
+```
+
+---
+
+## 🎨 Visual Features Showcase
+
+### ASCII Art Header
+
+```python
+logger.ascii_header("WELCOME", style="block")
+```
+
+Output effect:
+```
+╭──────────────────────────────────────────────╮
+│  _       __    ______    __    ______   ___  │
+│ | |     / /   / ____/   / /   / ____/  / _ \ │
+│ | | /| / /   / __/     / /   / /      / / / │
+│ | |/ |/ /   / /___    / /___/ /___   / /_/ / │
+│ |__/|__/   /_____/   /_____/\\____/   \\____/  │
+╰──────────────────────────────────────────────╯
+```
+
+### Colored Information Block
+
+```python
+logger.block(
+    "System Status Check",
+    "✅ Database connection normal\n✅ API service running\n⚠️  Memory usage 85%",
+    border_style="green"
+)
+```
+
+### Rich Component Integration
+
+```python
+# Table display
+logger.table(
+    ["User", "Status", "Login Time"],
     [
-        "CPU: 45%",
-        "Memory: 2.3GB / 8GB",
-        "Uptime: 3d 12h 5m",
-        "Status: Operational"
-    ],
-    border_style="green"
-)
-
-# ASCII art header
-app_logger.ascii_header(
-    "STARTUP COMPLETE",
-    font="slant",
-    border_style="blue"
-)
-
-# Rich components for advanced visualization
-data = [
-    {"service": "API", "status": "Running", "cpu": "15%"},
-    {"service": "DB", "status": "Running", "cpu": "8%"}
-]
-app_logger.table("System Status", data, show_lines=True)
+        ["Alice", "Online", "10:30"],
+        ["Bob", "Offline", "09:15"]
+    ]
+)
 
 # Progress tracking
-with app_logger.progress.progress_context("Initializing", 10) as update:
-    for i in range(10):
-        # Simulate work
-        time.sleep(0.1)
-        update(1)
-```
-
-## Features
-
-### Logger Factory
-
-Create and manage multiple loggers with different configurations:
-
-```python
-from pretty_loguru import create_logger, get_logger, list_loggers, reinit_logger
-
-# Console-only logger (no log_path specified)
-dev_logger = create_logger("development")
-
-# File-enabled loggers with different configurations
-db_logger = create_logger(
-    name="database",
+for item in logger.progress.track_list(items, description="Processing..."):
+    process(item)
+```
+
+---
+
+## 🏭 Production Environment Ready
+
+### Automatic Rotation and Compression
+
+```python
+# Rotate by size (10MB) + ZIP compression
+logger = create_logger(
+    "production_app",
     log_path="./logs",
-    subdirectory="database",
-    log_name_preset="hourly"
-)
-
-auth_logger = create_logger(
-    name="auth",
+    rotation="10 MB",
+    retention="30 days",
+    compression="zip"
+)
+```
+
+### Environment Adaptive Configuration
+
+```python
+import os
+
+# Automatically adjust based on environment
+env = os.getenv("APP_ENV", "development")
+if env == "production":
+    logger = create_logger("app", level="WARNING", rotation="daily")
+else:
+    logger = create_logger("app", level="DEBUG")
+```
+
+### Error Tracking and Retry Mechanism
+
+```python
+@retry_with_logging(max_attempts=3, logger=logger)
+def database_operation():
+    # Automatically log retry process
+    return db.query("SELECT * FROM users")
+
+# Structured error logging
+logger.error("Database connection failed", extra={
+    "error_type": "ConnectionError",
+    "host": "db.example.com",
+    "retry_count": 2
+})
+```
+
+---
+
+## 📚 Complete Learning Path
+
+### 🟢 Beginner Level (5 minutes)
+- [Basic Usage](examples_new/01_basics/simple_usage.py) - Create logger and basic output
+- [Console vs File](examples_new/01_basics/console_vs_file.py) - Separate output targets
+- [Targeted Logging](examples_new/01_basics/target_logging.py) - console_info, file_error, etc.
+
+### 🟡 Intermediate Level (15 minutes)
+- [ASCII Art](examples_new/02_visual/ascii_art.py) - Beautify titles and status
+- [Color Blocks](examples_new/02_visual/blocks.py) - Structured information display
+- [Rich Components](examples_new/02_visual/rich_components.py) - Tables, trees, progress bars
+
+### 🟠 Professional Level (30 minutes)
+- [Preset Configuration](examples_new/03_presets/preset_comparison.py) - Quickly configure for different scenarios
+- [Rotation Strategy](examples_new/03_presets/rotation_examples.py) - File management best practices
+- [Custom Presets](examples_new/03_presets/custom_presets.py) - Customized configuration
+
+### 🔴 Expert Level (60 minutes)
+- [FastAPI Integration](examples_new/04_fastapi/simple_api.py) - Web application logging
+- [Middleware Application](examples_new/04_fastapi/middleware_demo.py) - Request tracking
+- [Production Deployment](examples_new/05_production/deployment_logging.py) - Enterprise-grade configuration
+- [Error Monitoring](examples_new/05_production/error_tracking.py) - Exception handling and analysis
+- [Performance Monitoring](examples_new/05_production/performance_monitoring.py) - System health check
+
+---
+
+## 🔧 Core API Reference
+
+### Basic Usage
+
+```python
+from pretty_loguru import create_logger
+
+# Basic creation
+logger = create_logger("app_name")
+
+# Full configuration
+logger = create_logger(
+    name="my_service",
     log_path="./logs",
-    subdirectory="auth",
-    level="DEBUG"
-)
-
-# Get an existing logger by name
-auth_log = get_logger("auth")
-
-# List all registered loggers
-all_loggers = list_loggers()  # Returns ["development", "database", "auth"]
-
-# Reinitialize logger with new configuration
-reinit_logger("database", log_path="./production_logs", level="WARNING")
-```
-
-### Flexible File Output
-
-Control whether logs are written to files:
-
-```python
-from pretty_loguru import create_logger
-
-# Console-only (like native loguru) - no files created
-console_logger = create_logger("console_app")
-console_logger.info("This only appears in console")
-
-# File + console output 
-file_logger = create_logger(
-    name="file_app", 
-    log_path="./logs"  # Enables file logging
-)
-file_logger.info("This appears in both console and file")
-
-# Different file organization
-api_logger = create_logger(
-    name="api_service",
-    log_path="./logs",
-    log_name_preset="daily",
-    subdirectory="api"  # logs/api/[api_service]daily_latest.temp.log
-)
-
-worker_logger = create_logger(
-    name="worker_service", 
-    log_path="./logs",
-    log_name_preset="hourly",
-    subdirectory="workers"  # logs/workers/[worker_service]hourly_latest.temp.log
-)
-
-# Custom format
-custom_logger = create_logger(
-    name="custom_service",
-    log_path="./logs",
-    log_name_format="{year}-{month}-{day}_{name}.log"
-)
-```
-
-Available presets:
-- `"detailed"`: "[{component_name}]{timestamp}.log"
-- `"simple"`: "{component_name}.log"
-- `"minute"`: "[{component_name}]minute_latest.temp.log"
-- `"hourly"`: "[{component_name}]hourly_latest.temp.log"
-- `"daily"`: "[{component_name}]daily_latest.temp.log"
-- `"weekly"`: "[{component_name}]weekly_latest.temp.log"
-- `"monthly"`: "[{component_name}]monthly_latest.temp.log"
-
-### Output Targeting
-
-Control where logs appear:
-
-```python
-# Create logger with file output enabled
-logger = create_logger("app", log_path="./logs")
-
-# Regular log (both console and file)
-logger.info("This appears everywhere")
-
-# Console-only logs
-logger.console_info("This only appears in the console")
-logger.console_warning("Console-only warning")
-logger.dev_info("Development info - console only")
-
-# File-only logs  
-logger.file_info("This only appears in the log file")
-logger.file_error("File-only error message")
-```
-
-**Note**: If you use `file_*` methods on a console-only logger (no `log_path`), you'll get a warning and the message will be output to console instead.
-
-### Rich Block Logging
-
-Create structured log blocks with borders:
-
-```python
-logger.block(
-    "System Summary",
-    [
-        "CPU Usage: 45%",
-        "Memory Usage: 60%",
-        "Disk Space: 120GB free"
-    ],
-    border_style="green",
-    log_level="INFO"
-)
-```
-
-### ASCII Art Headers
-
-```python
-logger.ascii_header(
-    "APP START",
-    font="slant",
-    border_style="blue",
-    log_level="INFO"
-)
-```
-
-### ASCII Art Blocks
-
-```python
-logger.ascii_block(
-    "Startup Report",
-    ["Step 1: OK", "Step 2: OK", "Step 3: OK"],
-    ascii_header="SYSTEM READY",
-    ascii_font="small",
-    border_style="cyan",
-    log_level="SUCCESS"
-)
-```
-
-### Rich Components
-
-Pretty-loguru integrates powerful Rich components for advanced data visualization:
-
-#### Tables
-Display tabular data with rich formatting:
-
-```python
-# Basic table
-data = [
-    {"name": "Alice", "age": 30, "role": "Developer"},
-    {"name": "Bob", "age": 25, "role": "Designer"}
-]
-logger.table("Team Members", data, show_lines=True)
-
-# Console-only table for debugging
-logger.console_table("Debug Data", debug_info)
-
-# File-only table for reports
-logger.file_table("Report Data", report_data)
-```
-
-#### Tree Structures
-Display hierarchical data:
-
-```python
-system_status = {
-    "Services": {
-        "Web Server": "Running",
-        "Database": "Running",
-        "Cache": {
-            "Redis": "Running",
-            "Memcached": "Stopped"
-        }
-    }
-}
-logger.tree("System Overview", system_status)
-```
-
-#### Column Layouts
-Display items in multiple columns:
-
-```python
-features = ["Tables", "Trees", "Progress", "Columns", "ASCII Art"]
-logger.columns("Available Features", features, columns=3)
-```
-
-#### Progress Tracking
-Track progress of long-running operations:
-
-```python
-# Progress context for manual updates
-with logger.progress.progress_context("Processing files", 100) as update:
-    for i in range(100):
-        # Do work
-        time.sleep(0.01)
-        update(1)  # Advance by 1
-
-# Auto-tracking for lists
-items = ["file1.txt", "file2.txt", "file3.txt"]
-for item in logger.progress.track_list(items, "Processing files"):
-    # Process each item
-    process_file(item)
-```
-
-All Rich components support the same target-specific output as other pretty-loguru features:
-- `logger.console_table()` - Console only
-- `logger.file_tree()` - File only
-- Standard methods output to both console and file
-
-### Logger Synchronization
-
-Solve the cross-module logger synchronization problem using proxy pattern:
-
-```python
-# config/logger_config.py
-from pretty_loguru import create_logger, reinit_logger
-
-# Create logger with proxy enabled
-app_logger = create_logger("app", use_proxy=True)
-
-def init_logger(**kwargs):
-    """Reinitialize logger - all imports will sync automatically"""
-    return reinit_logger("app", **kwargs)
-
-# modules/service.py  
-from config.logger_config import app_logger
-
-def do_work():
-    app_logger.info("Working...")  # Always uses latest configuration
-
-# main.py
-from config.logger_config import init_logger
-
-# Initialize with production settings
-init_logger(log_path="./production_logs", level="WARNING")
-# All modules automatically use new configuration!
-```
-
-### FIGlet Support (Optional)
-
-If you install pyfiglet, you can use FIGlet fonts:
-
-```python
-logger.figlet_header(
-    "WELCOME",
-    font="big",
-    border_style="magenta"
-)
-
-# List available fonts
-fonts = logger.get_figlet_fonts()
-logger.info(f"Available fonts: {list(fonts)[:5]}")
-```
-
-### Framework Integrations
-
-#### Uvicorn Integration
-
-```python
-from pretty_loguru import configure_uvicorn
-
-# Configure Uvicorn to use pretty-loguru
-configure_uvicorn()
-```
-
-#### FastAPI Integration
-
-```python
-from fastapi import FastAPI
-from pretty_loguru import setup_fastapi_logging, create_logger
-
-# Create a logger for the API
-api_logger = create_logger(
-    name="api_service",
-    log_path="./logs",
-    subdirectory="api"
-)
-
-# Create FastAPI app
-app = FastAPI()
-
-# Configure FastAPI logging
-setup_fastapi_logging(
-    app,
-    logger_instance=api_logger,
-    log_request_body=True,
-    log_response_body=True
-)
-
-@app.get("/")
-def read_root():
-    api_logger.info("Processing root request")
-    return {"Hello": "World"}
-```
-
-### Configuration Management
-
-Manage your logger configurations:
-
-```python
-from pretty_loguru import LoggerConfig
-from pathlib import Path
-
-# Create a configuration
-config = LoggerConfig(
-    level="DEBUG",
-    rotation="10 MB",
-    log_path=Path.cwd() / "logs" / "custom"
-)
-
-# Save to file
-config.save_to_file("logger_config.json")
-
-# Load from file
-loaded_config = LoggerConfig.from_file("logger_config.json")
-
-# Use in logger creation
-from pretty_loguru import create_logger
-logger = create_logger(
-    name="config_service",
-    level=config.level,
-    rotation=config.rotation,
-    log_path=config.log_path
-)
-```
-
-## Configuration Guide
-
-Understanding how pretty-loguru configuration works is essential for avoiding common pitfalls and getting the most out of the library.
-
-### Configuration Hierarchy
-
-pretty-loguru follows a clear configuration priority order:
-
-1. **Direct Parameters** (highest priority) - Parameters passed directly to `create_logger()`
-2. **Preset Configuration** (medium priority) - Settings from `log_name_preset`
-3. **Default Values** (lowest priority) - Built-in fallback values
-
-```python
-from pretty_loguru import create_logger
-
-# Example: Direct parameters override preset settings
+    level="INFO",
+    rotation="1 day",
+    retention="1 month",
+    compression="zip"
+)
+
+# Native format (v2.1.0+)
 logger = create_logger(
     name="my_app",
-    log_name_preset="daily",    # Sets rotation="1 day", retention="30 days"
-    rotation="12 hours"         # OVERRIDES the preset's "1 day" setting
-)
-# Result: rotation="12 hours", retention="30 days" (from preset)
-```
-
-### Configuration Methods
-
-pretty-loguru supports three main configuration approaches:
-
-#### 1. Direct Parameters (Recommended for simple cases)
-```python
-logger = create_logger(
-    name="simple_app",
-    log_path="./logs",
-    rotation="20 MB",
-    retention="7 days"
-)
-```
-
-#### 2. Using LoggerConfig (Recommended for complex cases)
-```python
-from pretty_loguru import create_logger, LoggerConfig
-
-config = LoggerConfig(
-    name="complex_app",
-    log_path="./logs",
-    subdirectory="services",
-    rotation="1 day",
-    retention="30 days",
-    compression_format="backup_{name}_{date}"  # Custom compression naming
-)
-logger = create_logger(config=config)
-```
-
-#### 3. Preset-based Configuration (Recommended for standardization)
-```python
-# Available presets: "detailed", "simple", "daily", "hourly", "minute", "weekly", "monthly"
-logger = create_logger(
-    name="standard_app",
-    log_path="./logs",
-    log_name_preset="daily"  # Auto-configures daily rotation with 30-day retention
-)
-```
-
-### Log File Path Generation
-
-Understanding how file paths are generated helps avoid conflicts and organize logs effectively:
-
-#### Path Generation Formula
-```
-Final Path = log_path / subdirectory / filename
-```
-
-#### Filename Generation Rules
-The filename depends on the preset and component naming:
-
-```python
-# Without preset (simple naming)
-logger = create_logger("my_app", log_path="./logs")
-# Result: logs/my_app_YYYYMMDD-HHMMSS.log
-
-# With daily preset
-logger = create_logger("my_app", log_path="./logs", log_name_preset="daily")
-# Result: logs/[my_app]daily_latest.temp.log
-# After rotation: logs/[my_app]20250627.log
-
-# With subdirectory
-logger = create_logger("api", log_path="./logs", subdirectory="services")
-# Result: logs/services/api_YYYYMMDD-HHMMSS.log
-```
-
-#### Path Examples
-
-| Configuration | Final Path |
-|---------------|------------|
-| `create_logger("app")` | `logs/app_20250627-143022.log` |
-| `create_logger("app", subdirectory="api")` | `logs/api/app_20250627-143022.log` |
-| `create_logger("app", log_name_preset="daily")` | `logs/[app]daily_latest.temp.log` |
-| `create_logger("app", subdirectory="api", log_name_preset="hourly")` | `logs/api/[app]hourly_latest.temp.log` |
-
-### Log File Sharing Behavior
-
-**IMPORTANT WARNING**: Multiple loggers can write to the same file if they generate identical paths. This behavior might be unintended and can cause issues.
-
-#### When File Sharing Occurs
-```python
-# ❌ THESE LOGGERS WILL SHARE THE SAME FILE
-logger1 = create_logger("service", log_path="./logs", log_name_preset="daily")
-logger2 = create_logger("service", log_path="./logs", log_name_preset="daily")
-# Both write to: logs/[service]daily_latest.temp.log
-
-# ❌ THESE ALSO SHARE THE SAME FILE (same component_name)
-api_logger = create_logger("api_v1", component_name="api", log_path="./logs")
-web_logger = create_logger("api_v2", component_name="api", log_path="./logs")
-# Both write to: logs/api_YYYYMMDD-HHMMSS.log
-```
-
-#### How to Avoid Unintended Sharing
-```python
-# ✅ Use unique names
-logger1 = create_logger("user_service", log_path="./logs", log_name_preset="daily")
-logger2 = create_logger("auth_service", log_path="./logs", log_name_preset="daily")
-
-# ✅ Use different subdirectories
-api_logger = create_logger("service", log_path="./logs", subdirectory="api")
-db_logger = create_logger("service", log_path="./logs", subdirectory="database")
-
-# ✅ Use different component names
-v1_logger = create_logger("api", component_name="api_v1", log_path="./logs")
-v2_logger = create_logger("api", component_name="api_v2", log_path="./logs")
-```
-
-#### When File Sharing is Intentional
-Sometimes you want multiple loggers to write to the same file:
-
-```python
-# ✅ Intentional sharing for related components
-user_auth = create_logger("user_auth", component_name="auth", log_path="./logs")
-admin_auth = create_logger("admin_auth", component_name="auth", log_path="./logs")
-# Both write to the same auth log file - this is intentional
-```
-
-### Best Practices
-
-1. **Use meaningful, unique names** for different services
-2. **Leverage subdirectories** to organize related logs
-3. **Choose appropriate presets** for your rotation needs
-4. **Test your configuration** to ensure paths are as expected
-5. **Use LoggerConfig** for complex setups to improve readability
-6. **Be explicit about file sharing** - make it intentional, not accidental
-
-## Advanced Configuration
-
-### Smart Format Selection
-
-pretty-loguru automatically selects the appropriate format based on usage:
-
-```python
-# No name provided -> uses native loguru format with {file}
-logger1 = create_logger()
-logger1.info("Message")  # Shows actual filename
-
-# Name provided -> uses pretty-loguru format with enhanced info
-logger2 = create_logger("my_service") 
-logger2.info("Message")  # Shows service name, function, line number
-
-# Custom format override
-logger3 = create_logger(
-    "custom_service",
-    logger_format="{time} | {level} | {message}"
-)
-```
-
-### Advanced Options
-
-Customize logger with advanced options:
-
-```python
-from pretty_loguru import create_logger
-
-logger = create_logger(
-    name="advanced_app",
-    log_path="./logs",
-    subdirectory="advanced",
-    log_name_preset="daily",
-    timestamp_format="%Y-%m-%d_%H-%M-%S",
-    log_file_settings={
-        "rotation": "500 KB",
-        "retention": "1 week",
-        "compression": "zip",
-    },
-    level="DEBUG",
-    start_cleaner=True  # Auto-clean old logs
-)
-```
-
-## Migration Guide
-
-### Key Changes in Latest Version
-
-1. **Console-only by default**: No files created unless `log_path` is specified
-2. **Simplified parameters**: `service_tag` is deprecated, use `name` instead  
-3. **Smart format selection**: Automatic format based on usage patterns
-4. **Proxy support**: Solve cross-module synchronization with `use_proxy=True`
-
-### Upgrading from Older Versions
-
-```python
-# OLD: Automatic file creation
-logger = create_logger("app", service_tag="my_service")
-
-# NEW: Explicit file control  
-console_logger = create_logger("my_service")  # Console only
-file_logger = create_logger("my_service", log_path="./logs")  # Files enabled
-
-# OLD: Complex parameter combinations
-logger = create_logger(name="app", service_tag="my_service")
-
-# NEW: Simplified 
-logger = create_logger("my_service")  # Single parameter
-
-# NEW: Proxy for cross-module sync
-logger = create_logger("my_service", use_proxy=True)
-reinit_logger("my_service", log_path="./production")  # All modules sync
-```
-
-## API Reference
-
-### Core Functions
-
-- `create_logger(name, log_path=None, use_proxy=False, ...)` - Create logger instance
-- `get_logger(name)` - Get existing logger by name
-- `reinit_logger(name, **kwargs)` - Reinitialize logger with new config
-- `list_loggers()` - List all registered logger names
-- `default_logger()` - Get default logger instance
-
-### Output Methods
-
-- `logger.info/debug/warning/error/critical()` - Standard logging
-- `logger.console_*()` - Console-only output
-- `logger.file_*()` - File-only output (warns if no file configured)
-- `logger.block()` - Rich bordered blocks
-- `logger.ascii_header()` - ASCII art headers
-- `logger.figlet_header()` - FIGlet headers (if pyfiglet installed)
-
-### Rich Component Methods
-
-- `logger.table(title, data, **kwargs)` - Display tabular data
-- `logger.tree(title, tree_data, **kwargs)` - Display hierarchical structures
-- `logger.columns(title, items, columns=3, **kwargs)` - Display items in columns
-- `logger.progress.progress_context(description, total)` - Progress tracking context
-- `logger.progress.track_list(items, description)` - Auto-track list processing
-
-All Rich component methods support target-specific variants:
-- `logger.console_table()`, `logger.file_table()` 
-- `logger.console_tree()`, `logger.file_tree()`
-- `logger.console_columns()`, `logger.file_columns()`
-
-## Advanced API - Direct Library Access
-
-For power users who need direct access to underlying libraries (loguru, rich, art, pyfiglet), pretty-loguru provides an advanced module that exposes these libraries without modification.
-
-### Philosophy
-
-- **KISS Principle**: Simple, clear, and maintainable
-- **Integration over Replacement**: Expose original APIs without modification  
-- **Familiar Learning Curve**: Keep original library patterns intact
-- **Optional Enhancement**: Add minimal helpers only when truly beneficial
-
-### Basic Usage
-
-```python
-# Check availability
-from pretty_loguru.advanced import get_available_libraries, check_library
-
-available = get_available_libraries()
-print(available)  # {'loguru': True, 'rich': True, 'art': True, 'pyfiglet': True}
-
-if check_library('rich'):
-    # Use Rich exactly like the original library
-    from pretty_loguru.advanced import Console, Table, Panel
-    
-    console = Console()
-    table = Table(title="My Data")
-    table.add_column("Name")
-    table.add_column("Value") 
-    table.add_row("CPU", "75%")
-    console.print(table)
-```
-
-### Direct Library Access
-
-Use libraries exactly as documented in their original documentation:
-
-#### Rich Components
-```python
-from pretty_loguru.advanced import Console, Table, Panel, Progress, Layout
-
-# Exactly like Rich documentation
-console = Console()
-console.print("Hello [bold red]World[/bold red]!")
-
-# All Rich components available
-table = Table(show_header=True)
-panel = Panel("Content", border_style="blue")
-layout = Layout()
-```
-
-#### Loguru Logger
-```python
-from pretty_loguru.advanced import loguru_logger
-
-# Exactly like Loguru documentation  
-loguru_logger.add("file.log", rotation="1 MB")
-loguru_logger.info("Direct loguru usage")
-loguru_logger.bind(user_id="123").warning("With context")
-```
-
-#### ASCII Art Libraries
-```python
-# Art library
-from pretty_loguru.advanced import text2art, tprint, FONT_NAMES
-
-ascii_art = text2art("Hello", font="slant")
-tprint("World", font="block")
-
-# PyFiglet library  
-from pretty_loguru.advanced import Figlet
-
-f = Figlet(font='slant')
-figlet_text = f.renderText('Hello')
-```
-
-### Integration Helpers
-
-Minimal helpers for common integration scenarios:
-
-```python
-from pretty_loguru import create_logger
-from pretty_loguru.advanced.helpers import create_rich_table_log
-
-logger = create_logger("app", log_path="./logs")
-
-# Rich table integrated with logging
-data = [{"name": "Alice", "score": 95}, {"name": "Bob", "score": 87}]
-create_rich_table_log(logger, "Scores", data, show_header=True)
-```
-
-### Mixed Usage Example
-
-Combine pretty-loguru's simplicity with direct library power:
-
-```python
-from pretty_loguru import create_logger
-from pretty_loguru.advanced import Console, Layout, Panel, loguru_logger
-
-# Use pretty-loguru for standard logging
-logger = create_logger("app", log_path="./logs")
-logger.info("Application started")
-
-# Use Rich directly for complex layouts
-console = Console()
-layout = Layout()
-layout.split_column(
-    Layout(Panel("Status: Running", border_style="green")),
-    Layout(Panel("Metrics: CPU 45%", border_style="blue"))
-)
-console.print(layout)
-
-# Use Loguru directly for advanced features
-def error_filter(record):
-    return record["level"].name == "ERROR"
-
-loguru_logger.add("errors.log", filter=error_filter)
-```
-
-### Available Libraries
-
-| Library | Import | Description |
-|---------|--------|-------------|
-| **Loguru** | `from pretty_loguru.advanced import loguru_logger` | Direct access to loguru logger |
-| **Rich** | `from pretty_loguru.advanced import Console, Table, Panel, ...` | All Rich components |
-| **Art** | `from pretty_loguru.advanced import text2art, tprint` | ASCII art generation |
-| **PyFiglet** | `from pretty_loguru.advanced import Figlet` | FIGlet font rendering |
-
-### When to Use Advanced API
-
-**Use Advanced API when:**
-- You need specific Rich components not wrapped by pretty-loguru
-- You want advanced Loguru features (custom filters, complex formatting)
-- You need direct control over ASCII art generation
-- You're integrating with existing code that uses these libraries
-
-**Stick with Standard API when:**
-- Basic logging, blocks, and ASCII headers meet your needs
-- You want maximum simplicity and minimal learning curve
-- You're building new applications without legacy constraints
-
-For complete examples, see [examples/advanced_usage_examples.py](examples/advanced_usage_examples.py).
-
-## Contributing
-
-Contributions welcome! Please open issues and pull requests on [GitHub](https://github.com/yourusername/pretty-loguru).
-
-## License
-
-=======
-# pretty-loguru
-<p align="center">
-  <img src="https://raw.githubusercontent.com/JonesHong/pretty-loguru/refs/heads/master/assets/images/logo.png" alt="pretty-loguru icon" width="200"/>
-</p>
-
-
-<p align="center">
-  <a href="https://pypi.org/project/pretty-loguru/">
-    <img alt="PyPI version" src="https://img.shields.io/pypi/v/pretty-loguru.svg">
-  </a>
-  <a href="https://pypi.org/project/pretty-loguru/">
-    <img alt="Python versions" src="https://img.shields.io/pypi/pyversions/pretty-loguru.svg">
-  </a>
-  <a href="https://joneshong.github.io/pretty-loguru/en/index.html">
-    <img alt="Documentation" src="https://img.shields.io/badge/docs-ghpages-blue.svg">
-  </a>
-  <a href="https://github.com/JonesHong/pretty-loguru/blob/master/LICENSE">
-    <img alt="License" src="https://img.shields.io/github/license/JonesHong/pretty-loguru.svg">
-  </a>
-  <a href="https://deepwiki.com/JonesHong/pretty-loguru"><img src="https://deepwiki.com/badge.svg" alt="Ask DeepWiki"></a>
-</p>
-
-
-## Description
-
-**pretty-loguru** is a Python logging library that extends the power of [Loguru](https://github.com/Delgan/loguru) with elegant outputs using [Rich](https://github.com/Textualize/rich) panels, ASCII [art](https://github.com/sepandhaghighi/art) and [pyfiglet](https://github.com/pwaller/pyfiglet) headers, and customizable blocks. It provides:
-
-- **Rich Panels**: Display structured log blocks with borders and styles.
-- **ASCII Art Headers**: Generate eye-catching headers using the `art` library.
-- **ASCII Blocks**: Combine ASCII art and block logs for comprehensive sections.
-- **FIGlet Support**: Use FIGlet fonts for even more impressive text art (optional).
-- **Multiple Logger Management**: Create, retrieve, and manage multiple logger instances.
-- **Time-based Log Files**: Auto-organize logs by date, hour, or minute.
-- **Subdirectory Support**: Organize logs in nested directories by component.
-- **Easy Initialization**: One-call setup for both file and console logging.
-- **Framework Integrations**: Ready-to-use integrations with Uvicorn and FastAPI.
-- **Configuration Management**: Load and save configurations from various sources.
-
-### Showcase
-
-Here are some examples of using **pretty-loguru**:
-
-#### Basic Log Output
-![Basic Example Terminal](https://raw.githubusercontent.com/JonesHong/pretty-loguru/master/assets/images/example_1_en_terminal.png)
-![Basic Example File 1](https://raw.githubusercontent.com/JonesHong/pretty-loguru/master/assets/images/example_1_en_file_1.png)
-![Basic Example File 2](https://raw.githubusercontent.com/JonesHong/pretty-loguru/master/assets/images/example_1_en_file_2.png)
-
-#### Multiple Logger Management
-![Multiple Logger Example Terminal](https://raw.githubusercontent.com/JonesHong/pretty-loguru/master/assets/images/example_2_en_terminal.png)
-![Multiple Logger Example File 1](https://raw.githubusercontent.com/JonesHong/pretty-loguru/master/assets/images/example_2_en_file_1.png)
-![Multiple Logger Example File 2](https://raw.githubusercontent.com/JonesHong/pretty-loguru/master/assets/images/example_2_en_file_2.png)
-![Multiple Logger Example File 3](https://raw.githubusercontent.com/JonesHong/pretty-loguru/master/assets/images/example_2_en_file_3.png)
-
-#### Special Format Output
-![Special Format Example Terminal](https://raw.githubusercontent.com/JonesHong/pretty-loguru/master/assets/images/example_3_en_terminal.png)
-![Special Format Example File](https://raw.githubusercontent.com/JonesHong/pretty-loguru/master/assets/images/example_3_en_file_1.png)
-
-#### Different Output Targets
-![Different Output Example Terminal](https://raw.githubusercontent.com/JonesHong/pretty-loguru/master/assets/images/example_4_en_terminal.png)
-![Different Output Example File](https://raw.githubusercontent.com/JonesHong/pretty-loguru/master/assets/images/example_4_en_file_1.png)
-
-#### Integrated Features
-![Integrated Example Terminal](https://raw.githubusercontent.com/JonesHong/pretty-loguru/master/assets/images/example_5_en_terminal.png)
-![Integrated Example File](https://raw.githubusercontent.com/JonesHong/pretty-loguru/master/assets/images/example_5_en_file_1.png)
-
-#### Advanced Features and Customization
-![Advanced Features and Customization Example Terminal 1](https://raw.githubusercontent.com/JonesHong/pretty-loguru/master/assets/images/example_6_en_terminal_1.png)
-![Advanced Features and Customization Example Terminal 2](https://raw.githubusercontent.com/JonesHong/pretty-loguru/master/assets/images/example_6_en_terminal_2.png)
-![Advanced Features and Customization Example File 1](https://raw.githubusercontent.com/JonesHong/pretty-loguru/master/assets/images/example_6_en_file_1.png)
-![Advanced Features and Customization Example File 2](https://raw.githubusercontent.com/JonesHong/pretty-loguru/master/assets/images/example_6_en_file_2.png)
-
-### Example Code
-
-For complete example code, refer to [examples/detailed_example_en.py](https://raw.githubusercontent.com/JonesHong/pretty-loguru/master/examples/detailed_example_en.py).
-
-
-## Installation
-
-Install via pip:
-
-```bash
-pip install pretty-loguru
-```
-
-
-## Quick Start
-
-```python
-from pretty_loguru import create_logger, logger, print_block
-
-# Create a logger with a specific name and configuration
-app_logger = create_logger(
-    name="app",
-    service_tag="my_application",
-    log_name_preset="daily",  # Use daily log files
-    subdirectory="services/api"  # Save in logs/services/api/
-)
-
-# Basic logging
-app_logger.info("Application started")
-app_logger.success("Database connected")
-app_logger.warning("Cache nearly full")
-app_logger.error("API request failed")
-
-# Block logging with borders
-app_logger.block(
-    "System Status",
-    [
-        "CPU: 45%",
-        "Memory: 2.3GB / 8GB",
-        "Uptime: 3d 12h 5m",
-        "Status: Operational"
-    ],
-    border_style="green"
-)
-
-# ASCII art header
-app_logger.ascii_header(
-    "STARTUP COMPLETE",
-    font="slant",
-    border_style="blue"
-)
-```
-
-## Features
-
-### Logger Factory
-
-Create multiple loggers with different configurations:
-
-```python
-from pretty_loguru import create_logger, get_logger, list_loggers
-
-# Create loggers for different components
-db_logger = create_logger(
-    name="database",
-    service_tag="db_service",
-    subdirectory="database",
-    log_name_preset="hourly"
-)
-
-auth_logger = create_logger(
-    name="auth",
-    service_tag="auth_service",
-    subdirectory="auth",
-    level="DEBUG"
-)
-
-# Get an existing logger by name
-auth_log = get_logger("auth")
-
-# List all registered loggers
-all_loggers = list_loggers()  # Returns ["database", "auth"]
-```
-
-### Time-based Log Files
-
-Choose from various log filename formats:
-
-```python
-from pretty_loguru import create_logger
-
-# Daily logs: logs/api/20250429_api_service.log
-api_logger = create_logger(
-    name="api",
-    service_tag="api_service",
-    log_name_preset="daily"
-)
-
-# Hourly logs: logs/worker/20250429_14_worker_service.log
-worker_logger = create_logger(
-    name="worker",
-    service_tag="worker_service",
-    log_name_preset="hourly"
-)
-
-# Minute-level logs: logs/critical/20250429_1430_critical_service.log
-critical_logger = create_logger(
-    name="critical",
-    service_tag="critical_service",
-    log_name_preset="minute"
-)
-
-# Custom format
-custom_logger = create_logger(
-    name="custom",
-    service_tag="custom_service",
-    log_name_format="{year}-{month}-{day}_{service_tag}.log"
-)
-```
-
-Available presets:
-- `"detailed"`: "[{component_name}]{timestamp}.log"
-- `"simple"`: "{component_name}.log"
-- `"minute"`: "[{component_name}]minute_latest.temp.log",
-- `"hourly"`: "[{component_name}]hourly_latest.temp.log",
-- `"daily":` "[{component_name}]daily_latest.temp.log",
-- `"weekly"`: "[{component_name}]weekly_latest.temp.log",
-- `"monthly"`: "[{component_name}]monthly_latest.temp.log",
-
-### Output Targeting
-
-Control where logs appear:
-
-```python
-# Regular log (both console and file)
-logger.info("This appears everywhere")
-
-# Console-only logs
-logger.console_info("This only appears in the console")
-logger.console_warning("Console-only warning")
-logger.dev_info("Development info - console only")
-
-# File-only logs
-logger.file_info("This only appears in the log file")
-logger.file_error("File-only error message")
-```
-
-### Rich Block Logging
-
-Create structured log blocks with borders:
-
-```python
-logger.block(
-    "System Summary",
-    [
-        "CPU Usage: 45%",
-        "Memory Usage: 60%",
-        "Disk Space: 120GB free"
-    ],
-    border_style="green",
-    log_level="INFO"
-)
-```
-
-### ASCII Art Headers
-
-```python
-logger.ascii_header(
-    "APP START",
-    font="slant",
-    border_style="blue",
-    log_level="INFO"
-)
-```
-
-### ASCII Art Blocks
-
-```python
-logger.ascii_block(
-    "Startup Report",
-    ["Step 1: OK", "Step 2: OK", "Step 3: OK"],
-    ascii_header="SYSTEM READY",
-    ascii_font="small",
-    border_style="cyan",
-    log_level="SUCCESS"
-)
-```
-
-### FIGlet Support (Optional)
-
-If you install pyfiglet, you can use FIGlet fonts:
-
-```python
-logger.figlet_header(
-    "WELCOME",
-    font="big",
-    border_style="magenta"
-)
-
-# List available fonts
-fonts = logger.get_figlet_fonts()
-logger.info(f"Available fonts: {list(fonts)[:5]}")
-```
-
-### Framework Integrations
-
-#### Uvicorn Integration
-
-```python
-from pretty_loguru import configure_uvicorn
-
-# Configure Uvicorn to use pretty-loguru
-configure_uvicorn()
-```
-
-#### FastAPI Integration
-
-```python
-from fastapi import FastAPI
-from pretty_loguru import setup_fastapi_logging, create_logger
-
-# Create a logger for the API
-api_logger = create_logger(
-    name="api",
-    service_tag="api_service",
-    subdirectory="api"
-)
-
-# Create FastAPI app
-app = FastAPI()
-
-# Configure FastAPI logging
-setup_fastapi_logging(
-    app,
-    logger_instance=api_logger,
-    log_request_body=True,
-    log_response_body=True
-)
-
-@app.get("/")
-def read_root():
-    api_logger.info("Processing root request")
-    return {"Hello": "World"}
-```
-
-### Configuration Management
-
-Manage your logger configurations:
-
-```python
-from pretty_loguru import LoggerConfig
-from pathlib import Path
-
-# Create a configuration
-config = LoggerConfig(
-    level="DEBUG",
-    rotation="10 MB",
-    log_path=Path.cwd() / "logs" / "custom"
-)
-
-# Save to file
-config.save_to_file("logger_config.json")
-
-# Load from file
-loaded_config = LoggerConfig.from_file("logger_config.json")
-
-# Use in logger creation
-from pretty_loguru import create_logger
-logger = create_logger(
-    name="configured",
-    service_tag="config_service",
-    level=config.level,
-    rotation=config.rotation,
-    log_path=config.log_path
-)
-```
-
-## Advanced Configuration
-
-Customize logger with advanced options:
-
-```python
-from pretty_loguru import create_logger
-
-logger = create_logger(
-    name="advanced",
-    service_tag="advanced_app",
-    subdirectory="advanced",
-    log_name_preset="daily",
-    timestamp_format="%Y-%m-%d_%H-%M-%S",
-    log_file_settings={
-        "rotation": "500 KB",
-        "retention": "1 week",
-        "compression": "zip",
-    },
-    level="DEBUG",
-    start_cleaner=True  # Auto-clean old logs
-)
-```
-
-## Backward Compatibility
-
-For those upgrading from older versions:
-
-```python
-from pretty_loguru import logger, logger_start
-
-# Old-style initialization (still supported)
-component_name = logger_start(
-    file=__file__,
-    folder="my_app"
-)
-
-# Using the global logger
-logger.info("Using global logger instance")
-```
-
-
-## Contributing
-
-Contributions welcome! Please open issues and pull requests on [GitHub](https://github.com/yourusername/pretty-loguru).
-
-## License
-
->>>>>>> b8bf2b6f
+    use_native_format=True,  # Use format close to loguru native
+    log_path="./logs"
+)
+```
+
+### Framework Integration
+
+```python
+# FastAPI Integration
+from pretty_loguru.integrations.fastapi import integrate_fastapi
+integrate_fastapi(app, logger)
+
+# Uvicorn Integration
+from pretty_loguru.integrations.uvicorn import integrate_uvicorn
+integrate_uvicorn(logger)
+```
+
+### Visual Components
+
+```python
+# ASCII Header
+logger.ascii_header("TITLE", style="block")
+
+# Custom Block
+logger.block("Title", "Content", border_style="blue")
+
+# Rich Components
+logger.table(headers, rows)
+logger.tree("Root", {"child1": "value1"})
+```
+
+---
+
+## 🎯 Core Advantages Summary
+
+1. **🎨 Visual First**: More beautiful output than Loguru, ASCII art gives logs visual impact
+2. **🚀 Plug and Play**: FastAPI one-line integration, saves 80% time compared to manual configuration
+3. **🏭 Production Ready**: Enterprise-grade features (rotation, compression, monitoring) out-of-the-box
+4. **⚙️ Simplified Configuration**: Factory pattern and preset system, say goodbye to complex manual configuration
+5. **📚 Learning Friendly**: 5-minute quick start, complete examples cover all usage scenarios
+
+---
+
+## 📖 Advanced Resources
+
+- [📘 Full Documentation](https://joneshong.github.io/pretty-loguru/en/index.html)
+- [🎯 Example Collection](examples_new/) - Complete learning path from beginner to expert
+- [⚙️ API Reference](https://joneshong.github.io/pretty-loguru/en/api/index.html)
+- [🐛 Report Issues](https://github.com/JonesHong/pretty-loguru/issues)
+- [💡 Feature Suggestions](https://github.com/JonesHong/pretty-loguru/discussions)
+
+---
+
+## 🤝 Contribution
+
+Contributions are welcome! Please see the [Contribution Guide](CONTRIBUTING.md) for how to participate in project development.
+
+## 📜 License
+
 This project is licensed under the [MIT License](LICENSE).