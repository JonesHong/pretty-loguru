--- conflicted
+++ resolved
@@ -12,6 +12,8 @@
 from pathlib import Path
 import re
 from typing import Optional, Dict, Any, Callable
+
+from matplotlib.dates import relativedelta
 
 from .config import LOG_NAME_FORMATS  # 導入 LOG_NAME_FORMATS
 
@@ -80,7 +82,6 @@
         def detailed_rename_log(filepath: str) -> str:
             path = Path(filepath)
             directory = path.parent
-<<<<<<< HEAD
             original_stem = path.stem  # [default_service]20250430-171706
             
             # 取得當下時間
@@ -100,34 +101,6 @@
             os.rename(filepath, new_path)
             return str(new_path)
 
-=======
-            original_name = path.stem.split('.')[0]  # 取得原始檔名（不含時間戳）
-            
-            # 產生新的時間戳
-            new_timestamp = datetime.now().strftime("%Y%m%d-%H%M%S")
-            
-            # 根據 LOG_NAME_FORMATS["detailed"] = "[{component_name}]{date}_{time}.log"
-            # 提取 component_name 部分
-            if original_name.startswith('[') and ']' in original_name:
-                component_name = original_name[1:original_name.index(']')]
-            else:
-                component_name = original_name
-            
-            # 構建新的檔名，使用詳細格式
-            new_name = f"[{component_name}]{new_timestamp}.log"
-            new_path = directory / new_name
-            
-            # 如果新檔名已存在，在時間戳後加上數字
-            counter = 1
-            while new_path.exists():
-                new_name = f"[{component_name}]{new_timestamp}.{counter}.log"
-                new_path = directory / new_name
-                counter += 1
-            
-            os.rename(filepath, new_path)
-            return str(new_path)
-        
->>>>>>> 674ee81b
         return detailed_rename_log
     
     
@@ -153,7 +126,6 @@
         def simple_rename_log(filepath: str) -> str:
             path = Path(filepath)
             directory = path.parent
-<<<<<<< HEAD
             stem = path.stem  # 如：component
 
             # 找出所有已存在的序號檔案，找到最大序號
@@ -173,22 +145,6 @@
             os.rename(filepath, new_path)
             return str(new_path)
 
-=======
-            original_name = path.stem.split('.')[0]  # 取得原始檔名（不含時間戳）
-            
-            # 找到下一個可用的數字後綴
-            counter = 1
-            while True:
-                new_name = f"{original_name}.{counter}"
-                new_path = directory / new_name
-                if not new_path.exists():
-                    break
-                counter += 1
-            
-            os.rename(filepath, new_path)
-            return str(new_path)
-        
->>>>>>> 674ee81b
         return simple_rename_log
     
     @property
@@ -212,7 +168,6 @@
         def monthly_rename_log(filepath: str) -> str:
             path = Path(filepath)
             directory = path.parent
-<<<<<<< HEAD
             original_name = path.stem
 
             # 固定使用「上個月」的年月
@@ -224,36 +179,11 @@
             new_name = f"[{component_name}]{month_str}.log"
             new_path = directory / new_name
 
-=======
-            original_name = path.stem.split('.')[0]  # 取得原始檔名（不含時間戳）
-            
-            # 產生新的月份標記
-            now = datetime.now()
-            month_str = now.strftime("%Y%m")
-            
-            # 根據 LOG_NAME_FORMATS["monthly"] = "[{component_name}]{year}{month}.log"
-            # 提取 component_name 部分
-            if original_name.startswith('[') and ']' in original_name:
-                component_name = original_name[1:original_name.index(']')]
-            else:
-                component_name = original_name
-            
-            # 構建新的檔名，使用月份格式
-            new_name = f"[{component_name}]{month_str}.log"
-            new_path = directory / new_name
-            
-            # 如果新檔名已存在，在月份後加上數字
->>>>>>> 674ee81b
             counter = 1
             while new_path.exists():
                 new_name = f"[{component_name}]{month_str}.{counter}.log"
                 new_path = directory / new_name
                 counter += 1
-<<<<<<< HEAD
-
-=======
-            
->>>>>>> 674ee81b
             os.rename(filepath, new_path)
             return str(new_path)
 
@@ -280,7 +210,6 @@
         def weekly_rename_log(filepath: str) -> str:
             path = Path(filepath)
             directory = path.parent
-<<<<<<< HEAD
             original_name = path.stem
 
             # 固定使用「上週」的週數
@@ -293,38 +222,11 @@
             new_name = f"[{component_name}]week{week_str}.log"
             new_path = directory / new_name
 
-=======
-            original_name = path.stem.split('.')[0]  # 取得原始檔名（不含時間戳）
-            
-            # 產生新的週數標記
-            now = datetime.now()
-            year = now.year
-            week_num = now.isocalendar()[1]
-            week_str = f"{year}W{week_num:02d}"
-            
-            # 根據 LOG_NAME_FORMATS["weekly"] = "[{component_name}]week{week}.log"
-            # 提取 component_name 部分
-            if original_name.startswith('[') and ']' in original_name:
-                component_name = original_name[1:original_name.index(']')]
-            else:
-                component_name = original_name
-            
-            # 構建新的檔名，使用週數格式
-            new_name = f"[{component_name}]week{week_str}.log"
-            new_path = directory / new_name
-            
-            # 如果新檔名已存在，在週數後加上數字
->>>>>>> 674ee81b
             counter = 1
             while new_path.exists():
                 new_name = f"[{component_name}]week{week_str}.{counter}.log"
                 new_path = directory / new_name
                 counter += 1
-<<<<<<< HEAD
-
-=======
-            
->>>>>>> 674ee81b
             os.rename(filepath, new_path)
             return str(new_path)
 
@@ -354,15 +256,10 @@
             directory = path.parent
             original_name = path.stem.split('.')[0]  # 取得原始檔名（不含時間戳）
             
-<<<<<<< HEAD
             print(f"original_name: {original_name}")
             # 固定使用「昨天」的日期
             date_str = (datetime.now() - timedelta(days=1)).strftime("%Y%m%d")
             print(f"date_str: {date_str}")
-=======
-            # 產生新的日期標記
-            date_str = datetime.now().strftime("%Y%m%d")
->>>>>>> 674ee81b
             
             # 根據 LOG_NAME_FORMATS["daily"] = "[{component_name}]{date}.log"
             # 提取 component_name 部分
@@ -371,11 +268,7 @@
             else:
                 component_name = original_name
             
-<<<<<<< HEAD
             # 構建新的檔名，使用「昨天」日期
-=======
-            # 構建新的檔名，使用日期格式
->>>>>>> 674ee81b
             new_name = f"[{component_name}]{date_str}.log"
             new_path = directory / new_name
             
@@ -412,7 +305,6 @@
         def hourly_rename_log(filepath: str) -> str:
             path = Path(filepath)
             directory = path.parent
-<<<<<<< HEAD
             original_name = path.stem
 
             # 固定使用「上一小時」
@@ -430,32 +322,6 @@
                 new_path = directory / new_name
                 counter += 1
 
-=======
-            original_name = path.stem.split('.')[0]  # 取得原始檔名（不含時間戳）
-            
-            # 產生新的日期和小時標記
-            now = datetime.now()
-            datetime_str = now.strftime("%Y%m%d_%H")
-            
-            # 根據 LOG_NAME_FORMATS["hourly"] = "[{component_name}]{date}_{hour}.log"
-            # 提取 component_name 部分
-            if original_name.startswith('[') and ']' in original_name:
-                component_name = original_name[1:original_name.index(']')]
-            else:
-                component_name = original_name
-            
-            # 構建新的檔名，使用小時格式
-            new_name = f"[{component_name}]{datetime_str}.log"
-            new_path = directory / new_name
-            
-            # 如果新檔名已存在，在時間後加上數字
-            counter = 1
-            while new_path.exists():
-                new_name = f"[{component_name}]{datetime_str}.{counter}.log"
-                new_path = directory / new_name
-                counter += 1
-            
->>>>>>> 674ee81b
             os.rename(filepath, new_path)
             return str(new_path)
 
@@ -482,7 +348,6 @@
         def minute_rename_log(filepath: str) -> str:
             path = Path(filepath)
             directory = path.parent
-<<<<<<< HEAD
             original_name = path.stem
 
             # 固定使用「上一分鐘」
@@ -500,32 +365,6 @@
                 new_path = directory / new_name
                 counter += 1
 
-=======
-            original_name = path.stem.split('.')[0]  # 取得原始檔名（不含時間戳）
-            
-            # 產生新的日期、小時和分鐘標記
-            now = datetime.now()
-            datetime_str = now.strftime("%Y%m%d_%H%M")
-            
-            # 根據 LOG_NAME_FORMATS["minute"] = "[{component_name}]{date}_{hour}{minute}.log"
-            # 提取 component_name 部分
-            if original_name.startswith('[') and ']' in original_name:
-                component_name = original_name[1:original_name.index(']')]
-            else:
-                component_name = original_name
-            
-            # 構建新的檔名，使用分鐘格式
-            new_name = f"[{component_name}]{datetime_str}.log"
-            new_path = directory / new_name
-            
-            # 如果新檔名已存在，在時間後加上數字
-            counter = 1
-            while new_path.exists():
-                new_name = f"[{component_name}]{datetime_str}.{counter}.log"
-                new_path = directory / new_name
-                counter += 1
-            
->>>>>>> 674ee81b
             os.rename(filepath, new_path)
             return str(new_path)
 
